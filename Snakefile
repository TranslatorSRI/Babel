--- conflicted
+++ resolved
@@ -10,11 +10,8 @@
 include: "src/snakefiles/chemical.snakefile"
 include: "src/snakefiles/taxon.snakefile"
 include: "src/snakefiles/genefamily.snakefile"
-<<<<<<< HEAD
 include: "src/snakefiles/leftover_umls.snakefile"
-=======
 include: "src/snakefiles/macromolecular_complex.snakefile"
->>>>>>> 075b32cf
 
 rule all:
     input:
@@ -27,11 +24,8 @@
         config['output_directory'] + '/reports/process_done',
         config['output_directory'] + '/reports/protein_done',
         config['output_directory'] + '/reports/taxon_done',
-<<<<<<< HEAD
-        config['output_directory'] + '/reports/umls_done'
-=======
+        config['output_directory'] + '/reports/umls_done',
         config['output_directory'] + '/reports/macromolecular_complex_done'
->>>>>>> 075b32cf
     output:
         x = config['output_directory'] + '/reports/all_done'
     shell:
