# Babel

## Introduction

The [Biomedical Data Translator](https://ncats.nih.gov/translator) integrates data across many data sources.  One
source of difficulty is that different data sources use different vocabularies.
One source may represent water as MESH:D014867, while another may use the
identifier DRUGBANK:DB09145.   When integrating, we need to recognize that 
both of these identifiers are identifying the same concept.

Babel integrates the specific naming systems used in the Translator, 
creating equivalent sets across multiple semantic types, and following the
conventions established by the [biolink model](https://github.com/biolink/biolink-model).  It checks these conventions
at runtime by querying the [Biolink Model service](https://github.com/TranslatorIIPrototypes/bl_lookup).  Each semantic type (such as 
chemical substance) requires specialized processing, but in each case, a 
JSON-formatted compendium is written to disk.  This compendium can be used 
directly, but it can also be served via the [Node Normalization service](https://github.com/TranslatorIIPrototypes/NodeNormalization).

We anticipate that the simple approach taken here will soon be overtaken by
more advanced probabilistic procedures, so caution should be taken in building
strong dependencies against the Babel code.

## Configuration

Babel requires Python 3.11 or later.

Before running, edit `config.json` and set the `babel_downloads` and `babel_output` directories.  Do not edit the
remaining items, which are used to control the build process.

Also, if building the disease/phenotype compendia, there are two files that 
must be obtained with the user's UMLS license.  In particular `MRCONSO.RRF` 
and `MRSTY.RRF` should be placed in `/babel/input_data/private`.

## Building Compendia

Compendia building is managed by snakemake.  To build, for example, the anatomy related compendia, run

```snakemake --cores 1 anatomy```

Currently, the following targets build compendia:
* anatomy
* chemical
* disease
* gene
* protein
* genefamily
* taxon
* process
* geneprotein

Each target builds one or more compendia corresponding to a biolink model category.  For instance, the anatomy target 
builds compendia for `biolink:AnatomicalEntity`, `biolink:Cell`, `biolink:CellularComponent`, and `biolink:GrossAnatomicalStructure`.

## Build Process

The information contained here is not required to create the compendia, but may be useful to understand.  The build process is 
divided into two parts:

1. Pulling data from external sources and parsing it independent of use
2. Extracting and combining entities for specific types from these downloaded data sets.

This distinction is made because a single data set, such as MESH may contain entities of many different types and may be 
used by many downstream targets.

### Pulling Data

The datacollection snakemake file coordinates pulling data from external sources into a local filesystem.  Each data source 
has a module in `src.datahandlers`.  Data goes into the babel_downloads directory, in subdirectories named by the curie prefix
for that data set.  If the directory is misnamed and does not match the prefix, then labels will not be added to the identifiers
in the final compendium.

Once data is assembled, we attempt to create 2 extra files for each data source: `labels` and `synonyms`.   `labels` is a two
column tab-delimited file. The first column is a curie identifier from the data source, and the second column is the label
from that data set.  Each entity should only appear once in the `labels` file.
The `labels` file for a data set does not subset the data for a specific purpose, but contains all 
labels for any entity in that data set.  

`synonyms` contains other lexical names for the entity and is a 3-column tab-delimited file, with the second column
indicating the type of synonym (exact, related, xref, etc..)

### Creating compendia

The individual details of creating a compendium vary, but all follow the same essential pattern.  

First, we extract the identifiers that will be used in the compendia from each data source that will contribute, and
places them into a directory.  For instance, in the build of the chemical compendium, these ids are placed into 
`/babel_downloads/chemical/ids`. Each file is a two column file containing curie identifiers in column 1, and the biolink
category for that entity in column 2.  

Second, we create pairwise concords across vocabularies.  These are places in e.g. `babel_downloads/chemical/concords`. 
Each concord is a 3 column file of the format

`<curie1> <relation> <curie2>`

While the relation is currently unused, future versions of babel may use the relation in building cliques.

Third, the compendia is built by bringing together the ids and concords, pulling in the categories from the id files, 
and the labels from the label files.

Fourth, the compendia is assessed to make sure that all of the ids in the id files made into one of the possibly multiple 
compendia.  The compendia are further assessed to locate large cliques and display the level of vocabulary merging.

## Building with Docker

You can build this repository by running the following Docker command:

```
$ docker build .
```

It is also set up with a GitHub Action that will automatically generate and publish
Docker images to https://github.com/TranslatorSRI/Babel/pkgs/container/babel.

**Known issue**: if you want to use `git fetch` from this Docker image, you need
to manually remote the Basic authentication command from `.git/config` before it
will work. We're tracking this at https://github.com/TranslatorSRI/Babel/issues/119.

## Running with Docker

You can also run Babel with [Docker](https://www.docker.com/). There are
two directories you need to bind or mount from outside the container:

```
<<<<<<< HEAD
$ docker build -t ggvaidya/babel .
=======
>>>>>>> ae278f7d
$ docker run -it --rm --mount type=bind,source=...,target=/home/runner/babel/input_data/private --mount type=bind,source=...,target=/home/runner/babel/babel_downloads --entrypoint /bin/bash ggvaidya/babel
```

These two directories should be set up as following:
* `babel/input_data/private` is used to store some input files
  that you will need to download yourself:
    * `MRCONSO.RRF` and `MRSTY.RRF`: parts of the UMLS release, need to be downloaded from [the UMLS download website](https://www.nlm.nih.gov/research/umls/licensedcontent/umlsknowledgesources.html).
<<<<<<< HEAD
    * `UNII/UNIIs.zip` and `UNII/UNII_Data.zip`: needs to be downloaded from [the FDA UNII download website](https://precision.fda.gov/uniisearch/archive).
    * These can be copied into the Docker image using the bash script `scripts/copy-babel-private.sh`.
=======
>>>>>>> ae278f7d
* `babel/babel_downloads` is used to store data files downloaded during Babel assembly.

The script `scripts/build-babel.sh` can be used to run `snakemake` with a few useful settings (although just running
`snakemake --cores 5` should work just fine.)

## Deploying with Kubernetes

The `kubernetes/` directory has example Kubernetes scripts for deploying Babel to a Kubernetes cluster. You need to
create three resources:
* `kubernetes/babel-downloads.k8s.yaml` creates a Persistent Volume Claim (PVC) for downloading input resources from
  the internet.
* `kubernetes/babel-outputs.k8s.yaml` creates a PVC for storing the output files generated by Babel. This includes
  compendia, synonym files, reports and intermediate files.
* `kubernetes/babel-private.k8s.yaml` creates a PVC for storing the private files (see `babel/input_data/private`
  described above). Once this PVC has been set up, you will need to copy those private files into it yourself.
* `kubernetes/babel.k8s.yaml` creates a pod running the latest Docker image from ggvaidya/babel. Rather than running
  the data generation automatically, you are expected to SSH into this pod and start the build process by:
  1. Creating a [screen](https://www.gnu.org/software/screen/) to run the program in. You can start a Screen by
     running:

     ```shell
     $ screen
     ```
  2. Starting the Babel build process by running:
    
     ```shell
     $ snakemake -c5 --verbose
     ```
  
     Ideally, this should produce the entire Babel output in a single run. You can also add `--rerun-incomplete` if you
     need to restart a partially completed job.

     To help with debugging, the Babel image includes .git information. You can switch branches, or fetch new branches
     from GitHub by running `git fetch origin-https`.
 
  3. Press `Ctrl+A D` to "detach" the screen. You can reconnect to a detached screen by running `screen -r`.
     You can also see a list of all running screens by running `screen -l`.
  4. Once the generation completes, all output files should be in the `babel_outputs` directory.<|MERGE_RESOLUTION|>--- conflicted
+++ resolved
@@ -121,10 +121,6 @@
 two directories you need to bind or mount from outside the container:
 
 ```
-<<<<<<< HEAD
-$ docker build -t ggvaidya/babel .
-=======
->>>>>>> ae278f7d
 $ docker run -it --rm --mount type=bind,source=...,target=/home/runner/babel/input_data/private --mount type=bind,source=...,target=/home/runner/babel/babel_downloads --entrypoint /bin/bash ggvaidya/babel
 ```
 
@@ -132,11 +128,6 @@
 * `babel/input_data/private` is used to store some input files
   that you will need to download yourself:
     * `MRCONSO.RRF` and `MRSTY.RRF`: parts of the UMLS release, need to be downloaded from [the UMLS download website](https://www.nlm.nih.gov/research/umls/licensedcontent/umlsknowledgesources.html).
-<<<<<<< HEAD
-    * `UNII/UNIIs.zip` and `UNII/UNII_Data.zip`: needs to be downloaded from [the FDA UNII download website](https://precision.fda.gov/uniisearch/archive).
-    * These can be copied into the Docker image using the bash script `scripts/copy-babel-private.sh`.
-=======
->>>>>>> ae278f7d
 * `babel/babel_downloads` is used to store data files downloaded during Babel assembly.
 
 The script `scripts/build-babel.sh` can be used to run `snakemake` with a few useful settings (although just running
