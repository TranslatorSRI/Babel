--- conflicted
+++ resolved
@@ -115,13 +115,6 @@
   that you will need to download yourself:
     * `MRCONSO.RRF` and `MRSTY.RRF`: parts of the UMLS release, need to be downloaded from [the UMLS download website](https://www.nlm.nih.gov/research/umls/licensedcontent/umlsknowledgesources.html).
     * `UNII/UNIIs.zip` and `UNII/UNII_Data.zip`: needs to be downloaded from [the FDA UNII download website](https://precision.fda.gov/uniisearch/archive).
-<<<<<<< HEAD
-    * These can be copied into the Docker image using the bash script `scripts/copy-babel-private.sh`.
-* `babel/babel_downloads` is used to store data files downloaded during Babel assembly.
-
-The script `scripts/build-babel.sh` can be used to run `snakemake` with a few useful settings (although just running
-`snakemake --cores 5` should work just fine.)
-=======
 * `babel/babel_downloads` is used to store data files downloaded during Babel assembly.
 
 ## Deploying with Kubernetes
@@ -134,6 +127,7 @@
   compendia, synonym files, reports and intermediate files.
 * `kubernetes/babel-private.k8s.yaml` creates a PVC for storing the private files (see `babel/input_data/private`
   described above). Once this PVC has been set up, you will need to copy those private files into it yourself.
+  The bash script `scripts/copy-babel-private.sh` may help with this.
 * `kubernetes/babel.k8s.yaml` creates a pod running the latest Docker image from ggvaidya/babel. Rather than running
   the data generation automatically, you are expected to SSH into this pod and start the build process by:
   1. Creating a [screen](https://www.gnu.org/software/screen/) to run the program in. You can start a Screen by
@@ -144,6 +138,12 @@
      ```
   2. Starting the Babel build process by running:
     
+     ```shell
+     $ bash scripts/build-babel.sh
+     ```
+     
+     or:
+
      ```shell
      $ snakemake -c5 --verbose
      ```
@@ -156,5 +156,4 @@
  
   3. Press `Ctrl+A D` to "detach" the screen. You can reconnect to a detached screen by running `screen -r`.
      You can also see a list of all running screens by running `screen -l`.
-  4. Once the generation completes, all output files should be in the `babel_outputs` directory.
->>>>>>> 4f67b557
+  4. Once the generation completes, all output files should be in the `babel_outputs` directory.