--- conflicted
+++ resolved
@@ -117,10 +117,6 @@
         self._properties = set[Property]()
         self._properties_by_curie = defaultdict(set[Property])
 
-<<<<<<< HEAD
-    @property
-=======
->>>>>>> 30eb4e84
     def count_unique(self):
         """
         Return the number of unique Properties in this PropertyList.
