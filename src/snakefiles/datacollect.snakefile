import src.datahandlers.mesh as mesh
import src.datahandlers.obo as obo
import src.datahandlers.umls as umls
import src.datahandlers.ncbigene as ncbigene
import src.datahandlers.efo as efo
import src.datahandlers.ensembl as ensembl
import src.datahandlers.hgnc as hgnc
import src.datahandlers.omim as omim
import src.datahandlers.uniprotkb as uniprotkb
import src.datahandlers.mods as mods
import src.datahandlers.ncit as ncit
import src.datahandlers.doid as doid
import src.datahandlers.orphanet as orphanet
import src.datahandlers.reactome as reactome
import src.datahandlers.rhea as rhea
import src.datahandlers.ec as ec
import src.datahandlers.smpdb as smpdb
import src.datahandlers.pantherpathways as pantherpathways
import src.datahandlers.unichem as unichem
import src.datahandlers.chembl as chembl
import src.datahandlers.gtopdb as gtopdb
import src.datahandlers.kegg as kegg
import src.datahandlers.unii as unii
import src.datahandlers.hmdb as hmdb
import src.datahandlers.pubchem as pubchem
import src.datahandlers.drugcentral as drugcentral
import src.datahandlers.ncbitaxon as ncbitaxon
import src.datahandlers.chebi as chebi
import src.datahandlers.hgncfamily as hgncfamily
import src.datahandlers.pantherfamily as pantherfamily
import src.datahandlers.complexportal as complexportal
from src.babel_utils import pull_via_wget

import src.prefixes as prefixes

#####
#
# Data sets: pull data sets, and parse them to get labels and synonyms
#
####

### EFO

rule get_EFO:
    output:
        config['download_directory'] + '/EFO' + '/efo.owl'
    run:
        efo.pull_efo()

rule get_EFO_labels:
    input:
        infile=config['download_directory'] + '/EFO/efo.owl'
    output:
        labelfile=config['download_directory'] + '/EFO/labels',
        synonymfile =config['download_directory'] + '/EFO/synonyms'
    run:
        efo.make_labels(output.labelfile,output.synonymfile)

### Complex Portal
# https://www.ebi.ac.uk/complexportal/

rule get_complexportal:
    output:
        config['download_directory']+'/ComplexPortal'+'/559292.tsv'
    run:
        complexportal.pull_complexportal()

rule get_complexportal_labels_and_synonyms:
    input:
        infile = config['download_directory']+'/ComplexPortal'+'/559292.tsv'
    output:
        lfile = config['download_directory']+'/ComplexPortal'+'/559292_labels.tsv',
        sfile = config['download_directory']+'/ComplexPortal'+'/559292_synonyms.tsv'
    run:
        complexportal.make_labels_and_synonyms(input.infile, output.lfile, output.sfile)

### MODS

rule get_mods:
    output:
        expand("{download_directory}/{mod}/GENE-DESCRIPTION-JSON_{mod}.json", download_directory = config['download_directory'], mod = config['mods']),
    run:
        mods.pull_mods()

rule get_mods_labels:
    input:
        expand("{download_directory}/{mod}/GENE-DESCRIPTION-JSON_{mod}.json",download_directory=config['download_directory'], mod=config['mods']),
    output:
        expand("{download_directory}/{mod}/labels",download_directory=config['download_directory'], mod=config['mods']),
    run:
        mods.write_labels(config['download_directory'])

### UniProtKB

rule get_uniprotkb_idmapping:
    output:
        idmapping = config['download_directory']+'/UniProtKB/idmapping.dat'
<<<<<<< HEAD
    shell: """wget --continue --tries=10 "https://ftp.uniprot.org/pub/databases/uniprot/current_release/knowledgebase/idmapping/idmapping.dat.gz" -O {output.idmapping}.gz && gunzip -k {output.idmapping}.gz"""
=======
    run:
        pull_via_wget("https://ftp.uniprot.org/pub/databases/uniprot/current_release/knowledgebase/idmapping/", "idmapping.dat.gz", decompress=True, subpath='UniProtKB')
>>>>>>> 48991cb9

rule get_uniprotkb_sprot:
    output:
        uniprot_sprot = config['download_directory']+'/UniProtKB/uniprot_sprot.fasta'
<<<<<<< HEAD
    shell: """wget --continue --tries=10 "https://ftp.uniprot.org/pub/databases/uniprot/current_release/knowledgebase/complete/uniprot_sprot.fasta.gz" -O {output.uniprot_sprot}.gz && gunzip -k {output.uniprot_sprot}.gz"""
=======
    run:
        pull_via_wget("https://ftp.uniprot.org/pub/databases/uniprot/current_release/knowledgebase/complete/", "uniprot_sprot.fasta.gz", decompress=True, subpath='UniProtKB')
>>>>>>> 48991cb9

rule get_uniprotkb_trembl:
    output:
        uniprot_trembl = config['download_directory']+'/UniProtKB/uniprot_trembl.fasta'
<<<<<<< HEAD
    shell: """wget --continue --tries=10 "https://ftp.uniprot.org/pub/databases/uniprot/current_release/knowledgebase/complete/uniprot_trembl.fasta.gz" -O {output.uniprot_trembl}.gz && gunzip -k {output.uniprot_trembl}.gz"""
=======
    run:
        pull_via_wget("https://ftp.uniprot.org/pub/databases/uniprot/current_release/knowledgebase/complete/", "uniprot_trembl.fasta.gz", decompress=True, subpath='UniProtKB')
>>>>>>> 48991cb9

rule get_uniprotkb_labels:
    input:
        sprot_input=config['download_directory']+'/UniProtKB/uniprot_sprot.fasta',
        trembl_input=config['download_directory']+'/UniProtKB/uniprot_trembl.fasta',
    output:
        outfile=config['download_directory']+'/UniProtKB/labels'
    run:
        uniprotkb.pull_uniprot_labels(input.sprot_input,input.trembl_input,output.outfile)

### MESH

rule get_mesh:
    output:
        config['download_directory']+'/MESH/mesh.nt'
    run:
        mesh.pull_mesh()

rule get_mesh_labels:
    input:
        config['download_directory']+'/MESH/mesh.nt'
    output:
        config['download_directory']+'/MESH/labels'
    run:
        mesh.pull_mesh_labels()

rule get_mesh_synonyms:
    #We don't actually get any.  Maybe we could from the nt?
    output:
        ofn=config['download_directory']+'/MESH/synonyms'
    shell:
        "touch {output.ofn}"

### UMLS / SNOMEDCT

rule download_umls:
    output:
        config['download_directory']+'/UMLS/MRCONSO.RRF',
        config['download_directory']+'/UMLS/MRSTY.RRF',
        config['download_directory']+'/UMLS/MRREL.RRF',
    run:
        umls.download_umls(config['umls_version'], config['download_directory'] + '/UMLS')

rule get_umls_labels_and_synonyms:
    input:
        mrconso=config['download_directory']+'/UMLS/MRCONSO.RRF'
    output:
        config['download_directory']+'/UMLS/labels',
        config['download_directory']+'/UMLS/synonyms',
        config['download_directory']+'/SNOMEDCT/labels',
        config['download_directory']+'/SNOMEDCT/synonyms'
    run:
        umls.pull_umls(input.mrconso)

### OBO Ontologies

rule get_ontology_labels_descriptions_and_synonyms:
    output:
        expand("{download_directory}/{onto}/labels", download_directory = config['download_directory'], onto = config['ubergraph_ontologies']),
        expand("{download_directory}/{onto}/synonyms", download_directory = config['download_directory'], onto = config['ubergraph_ontologies']),
        icrdf_filename = config['download_directory']+'/icRDF.tsv',
        # This would make sense if we had descriptions for every ontology, but since we don't, we can't make these outputs explicit.
        # expand("{download_directory}/{onto}/descriptions", download_directory = config['download_directory'], onto = config['ubergraph_ontologies']),
    run:
        obo.pull_uber(config['ubergraph_ontologies'], output.icrdf_filename)

### NCBIGene

rule get_ncbigene:
    output:
        getfiles=expand("{download_directory}/NCBIGene/{ncbi_files}", download_directory=config['download_directory'],ncbi_files=config['ncbi_files'])
    run:
        ncbigene.pull_ncbigene(config['ncbi_files'])

rule get_ncbigene_labels_and_synonyms:
    output:
        config['download_directory']+'/NCBIGene/labels',
        config['download_directory']+'/NCBIGene/synonyms'
    input:
        config['download_directory']+'/NCBIGene/gene_info.gz'
    run:
        ncbigene.pull_ncbigene_labels_and_synonyms()

### ENSEMBL

rule get_ensembl:
    output:
        outfile=config['download_directory']+'/ENSEMBL/BioMartDownloadComplete'
    run:
        ensembl.pull_ensembl(output.outfile)

### HGNC

rule get_hgnc:
    output:
        outfile=config['download_directory']+'/HGNC/hgnc_complete_set.json'
    run:
        hgnc.pull_hgnc()

rule get_hgnc_labels_and_synonyms:
    output:
        config['download_directory']+'/HGNC/labels',
        config['download_directory']+'/HGNC/synonyms'
    input:
        infile=rules.get_hgnc.output.outfile
    run:
        hgnc.pull_hgnc_labels_and_synonyms(input.infile)

### HGNC.FAMILY

rule get_hgncfamily:
    output:
        outfile=config['download_directory'] + '/HGNC.FAMILY/family.csv'
    run:
        hgncfamily.pull_hgncfamily()

rule get_hgncfamily_labels:
    input:
        infile=rules.get_hgncfamily.output.outfile
    output:
        outfile = config['download_directory'] + '/HGNC.FAMILY/labels',
    run:
        hgncfamily.pull_labels(input.infile,output.outfile)

### PANTHER.FAMILY

rule get_pantherfamily:
    output:
        outfile=config['download_directory'] + '/PANTHER.FAMILY/family.csv'
    run:
        pantherfamily.pull_pantherfamily()

rule get_pantherfamily_labels:
    input:
        infile=rules.get_pantherfamily.output.outfile
    output:
        outfile = config['download_directory'] + '/PANTHER.FAMILY/labels',
    run:
        pantherfamily.pull_labels(input.infile,output.outfile)


### OMIM

rule get_omim:
    output:
        outfile=config['download_directory']+'/OMIM/mim2gene.txt'
    run:
        omim.pull_omim()


### NCIT

rule get_ncit:
    output:
        outfile = config['download_directory']+'/NCIT/NCIt-SwissProt_Mapping.txt'
    run:
        ncit.pull_ncit()

### DOID

rule get_doid:
    output:
        outfile = config['download_directory']+'/DOID/doid.json'
    run:
        doid.pull_doid()

rule get_doid_labels_and_synonyms:
    input:
        infile = config['download_directory']+'/DOID/doid.json'
    output:
        labelfile = config['download_directory'] + '/DOID/labels',
        synonymfile = config['download_directory'] + '/DOID/synonyms'
    run:
        doid.pull_doid_labels_and_synonyms(input.infile, output.labelfile, output.synonymfile)

### Orphanet

rule get_orphanet:
    output:
        outfile = config['download_directory']+'/Orphanet/Orphanet_Nomenclature_Pack_EN.zip'
    run:
        orphanet.pull_orphanet()

rule get_orphanet_labels_and_synonyms:
    input:
        infile = config['download_directory']+'/Orphanet/Orphanet_Nomenclature_Pack_EN.zip'
    output:
        labelfile = config['download_directory'] + '/Orphanet/labels',
        synonymfile = config['download_directory'] + '/Orphanet/synonyms'
    run:
        orphanet.pull_orphanet_labels_and_synonyms(input.infile, output.labelfile, output.synonymfile)

### Reactome

rule get_reactome:
    output:
        outfile = config['download_directory']+'/REACT/Events.json'
    run:
        reactome.pull_reactome(output.outfile)

rule get_reactome_labels:
    input:
        infile=config['download_directory'] + '/REACT/Events.json',
    output:
        labelfile=config['download_directory'] + '/REACT/labels',
    run:
        reactome.make_labels(input.infile,output.labelfile)

### RHEA

rule get_rhea:
    output:
        outfile = config['download_directory'] + '/RHEA/rhea.rdf',
    run:
        rhea.pull_rhea()

rule get_rhea_labels:
    input:
        infile=config['download_directory'] + '/RHEA/rhea.rdf',
    output:
        labelfile=config['download_directory'] + '/RHEA/labels',
    run:
        rhea.make_labels(output.labelfile)

### EC

rule get_EC:
    output:
        outfile = config['download_directory'] + '/EC/enzyme.rdf'
    run:
        ec.pull_ec()

rule get_EC_labels:
    input:
        infile=config['download_directory'] + '/EC/enzyme.rdf'
    output:
        labelfile=config['download_directory'] + '/EC/labels',
        synonymfile =config['download_directory'] + '/EC/synonyms'
    run:
        ec.make_labels(output.labelfile,output.synonymfile)

### SMPDB

rule get_SMPDB:
    output:
        outfile=config['download_directory'] + '/SMPDB/smpdb_pathways.csv'
    run:
        smpdb.pull_smpdb()

rule get_SMPDB_labels:
    input:
        infile=config['download_directory'] + '/SMPDB/smpdb_pathways.csv'
    output:
        labelfile=config['download_directory'] + '/SMPDB/labels'
    run:
        smpdb.make_labels(input.infile,output.labelfile)

### PantherPathways

rule get_panther_pathways:
    output:
        outfile = config['download_directory'] + '/PANTHER.PATHWAY/SequenceAssociationPathway3.6.7.txt'
    run:
        pantherpathways.pull_panther_pathways(output.outfile)

rule get_panther_pathway_labels:
    input:
        infile=config['download_directory'] + '/PANTHER.PATHWAY/SequenceAssociationPathway3.6.7.txt'
    output:
        labelfile=config['download_directory'] + '/PANTHER.PATHWAY/labels'
    run:
        pantherpathways.make_pathway_labels(input.infile,output.labelfile)

### Unichem

rule get_unichem:
    output:
        config['download_directory'] + '/UNICHEM/structure.tsv.gz',
        config['download_directory'] + '/UNICHEM/reference.tsv.gz',
    run:
        unichem.pull_unichem()

rule filter_unichem:
    input:
        reffile=config['download_directory'] + '/UNICHEM/reference.tsv.gz',
    output:
        filteredreffile=config['download_directory'] + '/UNICHEM/reference.filtered.tsv',
    run:
        unichem.filter_unichem(input.reffile, output.filteredreffile)

### CHEMBL

rule get_chembl:
    output:
        moleculefile=config['download_directory']+'/CHEMBL.COMPOUND/chembl_latest_molecule.ttl',
        ccofile=config['download_directory']+'/CHEMBL.COMPOUND/cco.ttl'
    run:
        chembl.pull_chembl(output.moleculefile)

rule chembl_labels_and_smiles:
    input:
        infile=config['download_directory']+'/CHEMBL.COMPOUND/chembl_latest_molecule.ttl',
        ccofile=config['download_directory']+'/CHEMBL.COMPOUND/cco.ttl',
    output:
        outfile=config['download_directory']+'/CHEMBL.COMPOUND/labels',
        smifile=config['download_directory']+'/CHEMBL.COMPOUND/smiles'
    run:
        chembl.pull_chembl_labels_and_smiles(input.infile,input.ccofile,output.outfile,output.smifile)

### DrugBank requires a login... not sure how to handle

### GTOPDB We're only pulling ligands.  Maybe one day we'll want the whole db?

rule get_gtopdb:
    output:
        outfile=config['download_directory']+'/GTOPDB/ligands.tsv'
    run:
        gtopdb.pull_gtopdb_ligands()

rule gtopdb_labels_and_synonyms:
    input:
        infile=config['download_directory']+'/GTOPDB/ligands.tsv'
    output:
        labelfile=config['download_directory']+'/GTOPDB/labels',
        synfile  =config['download_directory']+'/GTOPDB/synonyms'
    run:
        gtopdb.make_labels_and_synonyms(input.infile,output.labelfile,output.synfile)

#KEGG We're also only getting compounds now.  And we're going through the api b/c data files are not available
# so no data pull, just making labels

rule keggcompound_labels:
    output:
        labelfile=config['download_directory'] + '/KEGG.COMPOUND/labels'
    run:
        kegg.pull_kegg_compound_labels(output.labelfile)

# UNII

rule get_unii:
    output:
        config['download_directory']+'/UNII/Latest_UNII_Names.txt',
        config['download_directory']+'/UNII/Latest_UNII_Records.txt'
    run:
        unii.pull_unii()

rule unii_labels_and_synonyms:
    input:
        infile=config['download_directory']+'/UNII/Latest_UNII_Names.txt'
    output:
        labelfile=config['download_directory']+'/UNII/labels',
        synfile  =config['download_directory']+'/UNII/synonyms'
    run:
        unii.make_labels_and_synonyms(input.infile,output.labelfile,output.synfile)

# HMDB

rule get_HMDB:
    output:
        outfile=config['download_directory']+'/HMDB/hmdb_metabolites.xml'
    run:
        hmdb.pull_hmdb()

rule hmdb_labels_and_synonyms:
    input:
        infile=config['download_directory']+'/HMDB/hmdb_metabolites.xml'
    output:
        labelfile=config['download_directory']+'/HMDB/labels',
        synfile  =config['download_directory']+'/HMDB/synonyms',
        smifile  =config['download_directory']+'/HMDB/smiles'
    run:
        hmdb.make_labels_and_synonyms_and_smiles(input.infile,output.labelfile,output.synfile,output.smifile)

# PUBCHEM:

rule get_pubchem:
    output:
        config['download_directory'] +'/PUBCHEM.COMPOUND/CID-MeSH',
        config['download_directory'] +'/PUBCHEM.COMPOUND/CID-Synonym-filtered.gz',
        config['download_directory'] + '/PUBCHEM.COMPOUND/CID-Title.gz'
    run:
        pubchem.pull_pubchem()

rule get_pubchem_structures:
    output:
        config['download_directory'] + '/PUBCHEM.COMPOUND/CID-InChI-Key.gz',
        config['download_directory'] + '/PUBCHEM.COMPOUND/CID-SMILES.gz',
    run:
        pubchem.pull_pubchem_structures()

rule pubchem_labels:
    input:
        infile = config['download_directory'] + '/PUBCHEM.COMPOUND/CID-Title.gz'
    output:
        outfile = config['download_directory'] + '/PUBCHEM.COMPOUND/labels'
    run:
        pubchem.make_labels_or_synonyms(input.infile,output.outfile)


rule pubchem_synonyms:
    input:
        infile = config['download_directory'] + '/PUBCHEM.COMPOUND/CID-Synonym-filtered.gz',
    output:
        outfile  = config['download_directory'] + '/PUBCHEM.COMPOUND/synonyms'
    run:
        pubchem.make_labels_or_synonyms(input.infile,output.outfile)

rule download_rxnorm:
    output:
        config['download_directory']+'/RxNorm/RXNCONSO.RRF',
        config['download_directory']+'/RxNorm/RXNREL.RRF',
    run:
        umls.download_rxnorm(config['rxnorm_version'], config['download_directory'] + '/RxNorm')

rule pubchem_rxnorm_annotations:
    output:
        outfile = config['download_directory'] + '/PUBCHEM.COMPOUND/RXNORM.json',
    run:
        pubchem.pull_rxnorm_annotations(output.outfile)

# DRUGCENTRAL

rule get_drugcentral:
    output:
        structfile = config['download_directory'] + '/DrugCentral/structures',
        labelfile = config['download_directory'] + '/DrugCentral/labels',
        xreffile = config['download_directory'] + '/DrugCentral/xrefs'
    run:
        drugcentral.pull_drugcentral(output.structfile,output.labelfile,output.xreffile)

# NCBITaxon

rule get_ncbitaxon:
    output:
        config['download_directory'] + '/NCBITaxon/taxdump.tar'
    run:
        ncbitaxon.pull_ncbitaxon()

rule ncbitaxon_labels_and_synonyms:
    input:
        infile = config['download_directory'] + '/NCBITaxon/taxdump.tar'
    output:
        lfile = config['download_directory'] + '/NCBITaxon/labels',
        sfile = config['download_directory'] + '/NCBITaxon/synonyms'
    run:
        ncbitaxon.make_labels_and_synonyms(input.infile,output.lfile,output.sfile)

# CHEBI: some comes via obo, but we need the SDF file too

rule get_chebi:
    output:
        config['download_directory'] + '/CHEBI/ChEBI_complete.sdf',
        config['download_directory'] + '/CHEBI/database_accession.tsv',
    run:
        chebi.pull_chebi()<|MERGE_RESOLUTION|>--- conflicted
+++ resolved
@@ -95,32 +95,20 @@
 rule get_uniprotkb_idmapping:
     output:
         idmapping = config['download_directory']+'/UniProtKB/idmapping.dat'
-<<<<<<< HEAD
-    shell: """wget --continue --tries=10 "https://ftp.uniprot.org/pub/databases/uniprot/current_release/knowledgebase/idmapping/idmapping.dat.gz" -O {output.idmapping}.gz && gunzip -k {output.idmapping}.gz"""
-=======
     run:
         pull_via_wget("https://ftp.uniprot.org/pub/databases/uniprot/current_release/knowledgebase/idmapping/", "idmapping.dat.gz", decompress=True, subpath='UniProtKB')
->>>>>>> 48991cb9
 
 rule get_uniprotkb_sprot:
     output:
         uniprot_sprot = config['download_directory']+'/UniProtKB/uniprot_sprot.fasta'
-<<<<<<< HEAD
-    shell: """wget --continue --tries=10 "https://ftp.uniprot.org/pub/databases/uniprot/current_release/knowledgebase/complete/uniprot_sprot.fasta.gz" -O {output.uniprot_sprot}.gz && gunzip -k {output.uniprot_sprot}.gz"""
-=======
     run:
         pull_via_wget("https://ftp.uniprot.org/pub/databases/uniprot/current_release/knowledgebase/complete/", "uniprot_sprot.fasta.gz", decompress=True, subpath='UniProtKB')
->>>>>>> 48991cb9
 
 rule get_uniprotkb_trembl:
     output:
         uniprot_trembl = config['download_directory']+'/UniProtKB/uniprot_trembl.fasta'
-<<<<<<< HEAD
-    shell: """wget --continue --tries=10 "https://ftp.uniprot.org/pub/databases/uniprot/current_release/knowledgebase/complete/uniprot_trembl.fasta.gz" -O {output.uniprot_trembl}.gz && gunzip -k {output.uniprot_trembl}.gz"""
-=======
     run:
         pull_via_wget("https://ftp.uniprot.org/pub/databases/uniprot/current_release/knowledgebase/complete/", "uniprot_trembl.fasta.gz", decompress=True, subpath='UniProtKB')
->>>>>>> 48991cb9
 
 rule get_uniprotkb_labels:
     input:
