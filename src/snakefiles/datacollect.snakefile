--- conflicted
+++ resolved
@@ -148,12 +148,9 @@
     output:
         expand("{download_directory}/{onto}/labels", download_directory = config['download_directory'], onto = config['ubergraph_ontologies']),
         expand("{download_directory}/{onto}/synonyms", download_directory = config['download_directory'], onto = config['ubergraph_ontologies']),
-<<<<<<< HEAD
         icrdf_filename = config['download_directory']+'/icRDF.tsv',
-=======
         # This would make sense if we had descriptions for every ontology, but since we don't, we can't make these outputs explicit.
         # expand("{download_directory}/{onto}/descriptions", download_directory = config['download_directory'], onto = config['ubergraph_ontologies']),
->>>>>>> c5a49128
     run:
         obo.pull_uber(config['ubergraph_ontologies'], output.icrdf_filename)
 
