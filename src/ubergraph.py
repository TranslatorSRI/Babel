--- conflicted
+++ resolved
@@ -319,15 +319,9 @@
         )
         results = defaultdict(set)
         for row in resultmap:
-<<<<<<< HEAD
-            dcurie = Text.opt_to_curie(row['descendent'])
-            # Sometimes we're getting back just strings that aren't curies, skip those (but complain)
-            try:
-=======
             # Sometimes we're getting back just strings that aren't curies, skip those (but complain)
             try:
                 dcurie = Text.opt_to_curie(row['descendent'])
->>>>>>> 3c861c45
                 results[ dcurie ].add( (Text.opt_to_curie(row['xref']) ))
             except ValueError as verr:
                 print(f'Bad XREF from {row["descendent"]} to {row["xref"]}: {verr}')
@@ -451,11 +445,7 @@
                 except ValueError as verr:
                     # Sometimes, if there are no exact_matches, we'll get some kind of blank node id
                     # like 't19830198'. Want to filter those out.
-<<<<<<< HEAD
-                    print(f'Row {row} could not be converted to a CURIE: {verr}')
-=======
                     print(f"Value {row['match']} in row {row} could not be converted to a CURIE: {verr}")
->>>>>>> 3c861c45
                     continue
 
         return results
