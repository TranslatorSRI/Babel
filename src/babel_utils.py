import logging
import traceback
import subprocess
import traceback
from ftplib import FTP
from io import BytesIO
import gzip
from datetime import datetime as dt
from datetime import timedelta
import time
import requests
import os
import urllib
import jsonlines
from src.node import NodeFactory, SynonymFactory, DescriptionFactory, InformationContentFactory, get_config
from src.util import Text
from src.LabeledID import LabeledID
from collections import defaultdict
import sqlite3
from typing import List, Tuple

def make_local_name(fname,subpath=None):
    config = get_config()
    if subpath is None:
        return os.path.join(config['download_directory'],fname)
    odir = os.path.join(config['download_directory'],subpath)
    try:
        os.makedirs(odir)
    except:
        pass
    return os.path.join(odir,fname)


class StateDB():
    def __init__(self,fname):
        self.dbname = make_local_name(fname)
        new = True
        if os.path.exists(self.dbname):
            new = False
        self.connection = sqlite3.connect(self.dbname)
        if new:
            self.initialize_db()
    def initialize_db(self):
        curr = self.connection.cursor()
        curr.execute('CREATE TABLE cache (key text, value text)')
        self.connection.commit()
    def get(self,key):
        curr = self.connection.cursor()
        curr.execute('SELECT value FROM cache WHERE key=?', (key,))
        result = curr.fetchone()
        if result is not None:
            return result[0]
        return None
    def put(self,key,value):
        curr=self.connection.cursor()
        curr.execute(f"INSERT INTO cache VALUES (?,?)",(key,value))
        self.connection.commit()

#The signature here should be modified to be like pull via urlllib
def pull_via_ftp(ftpsite, ftpdir, ftpfile, decompress_data=False, outfilename=None):
    """Retrieve data via ftp.
    Setting decompress=True will ungzip the data
    If outfilename is None (default) then the data will be returned.
    Otherwise it will be written to the downloads directory."""
    ftp = FTP(ftpsite)
    ftp.login()
    ftp.cwd(ftpdir)
    print('   getting data')
    config = get_config()
    if outfilename is None:
        with BytesIO() as data:
            ftp.retrbinary(f'RETR {ftpfile}', data.write)
            ftp.quit()
            binary = data.getvalue()
            if decompress_data:
                return gzip.decompress(binary).decode()
            else:
                return binary.decode()
    ofilename = os.path.join(config['download_directory'],outfilename)
    odir = os.path.abspath(os.path.dirname(ofilename))
    if not os.path.exists(odir):
        os.makedirs(odir)
    print(f'  writing data to {ofilename}')
    print(f'{ftpsite}/{ftpdir}/{ftpfile}')
    if not decompress_data:
        with open(ofilename,'wb') as ofile:
            ftp.retrbinary(f'RETR {ftpfile}', ofile.write)
            ftp.quit()
    else:
        with BytesIO() as data:
            ftp.retrbinary(f'RETR {ftpfile}', data.write)
            ftp.quit()
            value = gzip.decompress(data.getvalue()).decode()
        with open(ofilename,'w') as ofile:
            ofile.write(value)
    return ofilename

def dump_dict(outdict,outfname):
    config = get_config()
    oname = os.path.join(os.path.dirname(__file__),config['download_directory'], outfname)
    with open(oname,'w') as outf:
        for k,v in outdict.items():
            outf.write(f'{k}\t{v}\n')

def dump_dicts(dicts,fname):
    config = get_config()
    oname = os.path.join(os.path.dirname(__file__),config['download_directory'], fname)
    with open(oname,'w') as outf:
        for k in dicts:
            outf.write(f'{k}\t{dicts[k]}\n')

def dump_sets(sets,fname):
    config = get_config()
    oname = os.path.join(os.path.dirname(__file__),config['download_directory'], fname)
    print('dumping: ',oname)
    with open(oname,'w') as outf:
        for s in sets:
            outf.write(f'{s}\n')

class ThrottledRequester:
    """Make sure that the time from the last call to the current call is greater than or equal to
    a configurable delta.   Wait before making request to ensure this. Used to make sure eutils
    doesn't get angry.  Returns the json, as well as a flag whether this call waited or not."""
    def __init__(self,delta_ms):
        self.last_time = None
        self.delta = timedelta(milliseconds = delta_ms)
    def get(self,url):
        now = dt.now()
        throttled=False
        if self.last_time is not None:
            cdelta = now - self.last_time
            if cdelta < self.delta:
                waittime = self.delta - cdelta
                time.sleep(waittime.microseconds / 1e6)
                throttled = True
        self.last_time = dt.now()
        response = requests.get(url)
        return response, throttled
    def get_json(self,url):
        """Add retries to the throttling, return json"""
        ntries = 0
        maxtries = 100
        while ntries < maxtries:
            try:
                response,_ = self.get(url)
                result = response.json()
                return result
            except Exception as e:
                ntries += 1



def pull_via_urllib(url: str, in_file_name: str, decompress = True, subpath=None):
    """
    Retrieve files via urllib, optionally decompresses it, and writes it locally into downloads
    url: str - the url with the correct version attached
    in_file_name: str - the name of the target file to work
    returns: str - the output file name
    """
    #Everything goes in downloads
    download_dir = get_config()['download_directory']
    working_dir = download_dir

    # get the (local) download file name, derived from the input file name
    if subpath is None:
        dl_file_name = os.path.join(download_dir,in_file_name)
    else:
        dl_file_name = os.path.join(download_dir,subpath,in_file_name)

    # Add support for redirects
    opener = urllib.request.build_opener(urllib.request.HTTPRedirectHandler())

    # get a handle to the ftp file
    print(url+in_file_name)
    handle = opener.open(url + in_file_name)

    # create the compressed file
    with open(dl_file_name, 'wb') as compressed_file:
        # while there is data
        while True:
            # read a block of data
            data = handle.read(1024)

            # fif nothing read about
            if len(data) == 0:
                break

            # write out the data to the output file
            compressed_file.write(data)

    if decompress:
        out_file_name = dl_file_name[:-3]

        # create the output text file
        with open(out_file_name, 'w') as output_file:
            # open the compressed file
            with gzip.open(dl_file_name, 'rt') as compressed_file:
                for line in compressed_file:
                    # write the data to the output file
                    output_file.write(line)

        #remove the compressed file
        os.remove(dl_file_name)
    else:
        out_file_name = dl_file_name

    # return the filename to the caller
    return out_file_name

def pull_via_wget(
        url_prefix: str,
        in_file_name: str,
        decompress=True,
        subpath:str=None,
        continue_incomplete:bool=True,
        retries:int=10):
    """
    Download a file using wget. We call wget from the command line, and use command line options to
    request continuing incomplete downloads.

    :param url_prefix: The URL prefix to download.
    :param in_file_name: The filename to download -- this will be concatenated to the URL prefix. This should include
        the compression extension (e.g. `.gz`); we will remove that extension during decompression.
    :param decompress: Whether this is a Gzip file that should be decompressed after download.
    :param subpath: The subdirectory of `babel_download` where this file should be stored.
    :param continue_incomplete: Should wget continue an incomplete download?
    :param retries: The number of retries to attempt.
    """

    # Prepare download URL and location
    download_dir = get_config()['download_directory']
    url = url_prefix + in_file_name
    if subpath:
        dl_file_name = os.path.join(download_dir, subpath, in_file_name)
    else:
        dl_file_name = os.path.join(download_dir, in_file_name)

    # Prepare wget options.
    wget_command_line = [
        'wget',
        '--progress=bar:force:noscroll',
    ]
    if continue_incomplete:
        wget_command_line.append('--continue')
    if retries > 0:
        wget_command_line.append(f'--tries={retries}')

    # Add URL and output file.
    wget_command_line.append(url)
    wget_command_line.extend(['-O', dl_file_name])

    # Execute wget.
    logging.info(f"Downloading {dl_file_name} using wget: {wget_command_line}")
    process = subprocess.run(wget_command_line)
    if process.returncode != 0:
        raise RuntimeError(f"Could not execute wget {wget_command_line}: {process.stderr}")

    # Decompress the downloaded file if needed.
    uncompressed_filename = None
    if decompress:
        if dl_file_name.endswith('.gz'):
            uncompressed_filename = dl_file_name[:-3]
            process = subprocess.run(['gunzip', dl_file_name])
            if process.returncode != 0:
                raise RuntimeError(f"Could not execute gunzip ['gunzip', {dl_file_name}]: {process.stderr}")
        else:
            raise RuntimeError(f"Don't know how to decompress {in_file_name}")

    if os.path.isfile(uncompressed_filename):
        file_size = os.path.getsize(uncompressed_filename)
        if file_size > 0:
            logging.info(f"Downloaded {uncompressed_filename} from {url}, file size {file_size} bytes.")
    else:
        raise RuntimeError(f'Expected uncompressed file {uncompressed_filename} does not exist.')

        
def sort_identifiers_with_boosted_prefixes(identifiers, prefixes):
    """
    Given a list of identifiers (with `identifier` and `label` keys), sort them using
    the following rules:
    - Any identifier that has a prefix in prefixes is sorted based on its order in prefixes.
    - Any identifier that does not have a prefix in prefixes is left in place.

    :param identifiers: A list of identifiers to sort. This is a list of dictionaries
        containing `identifier` and `label` keys, and possible others that we ignore.
    :param prefixes: A list of prefixes, in the order in which they should be boosted.
        We assume that CURIEs match these prefixes if they are in the form `{prefix}:...`.
    :return: The list of identifiers sorted as described above.
    """

    # Thanks to JetBrains AI.
    return sorted(
        identifiers,
        key=lambda identifier: prefixes.index(identifier['identifier'].split(':', 1)[0]) if identifier['identifier'].split(':', 1)[0] in prefixes else len(prefixes)
    )
  

def sort_identifiers_with_boosted_prefixes(identifiers, prefixes):
    """
    Given a list of identifiers (with `identifier` and `label` keys), sort them using
    the following rules:
    - Any identifier that has a prefix in prefixes is sorted based on its order in prefixes.
    - Any identifier that does not have a prefix in prefixes is left in place.

    :param identifiers: A list of identifiers to sort. This is a list of dictionaries
        containing `identifier` and `label` keys, and possible others that we ignore.
    :param prefixes: A list of prefixes, in the order in which they should be boosted.
        We assume that CURIEs match these prefixes if they are in the form `{prefix}:...`.
    :return: The list of identifiers sorted as described above.
    """

    # Thanks to JetBrains AI.
    return sorted(
        identifiers,
        key=lambda identifier: prefixes.index(identifier['identifier'].split(':', 1)[0]) if identifier['identifier'].split(':', 1)[0] in prefixes else len(prefixes)
    )


def write_compendium(synonym_list,ofname,node_type,labels={},extra_prefixes=[],icrdf_filename=None):
    """
    :param synonym_list:
    :param ofname:
    :param node_type:
    :param labels:
    :param extra_prefixes: We default to only allowing the prefixes allowed for a particular type in Biolink.
        If you want to allow additional prefixes, list them here.
    :param icrdf_filename: (REQUIRED) The file to read the information content from (icRDF.tsv). Although this is a
        named parameter to make it easier to specify this when calling write_compendium(), it is REQUIRED, and
        write_compendium() will throw a RuntimeError if it is not specified. This is to ensure that it has been
        properly specified as a prerequisite in a Snakemake file, so that write_compendium() is not run until after
        icRDF.tsv has been generated.
    :return:
    """
    config = get_config()
    cdir = config['output_directory']
    biolink_version = config['biolink_version']
    node_factory = NodeFactory(make_local_name(''),biolink_version)
    synonym_factory = SynonymFactory(make_local_name(''))

    # Load the preferred_name_boost_prefixes -- this tells us which prefixes to boost when
    # coming up with a preferred label for a particular Biolink class.
    preferred_name_boost_prefixes = config['preferred_name_boost_prefixes']

    # Create an InformationContentFactory based on the specified icRDF.tsv file. Default to the one in the download
    # directory.
    if not icrdf_filename:
        raise RuntimeError("No icrdf_filename parameter provided to write_compendium() -- this is required!")
    ic_factory = InformationContentFactory(icrdf_filename)

    description_factory = DescriptionFactory(make_local_name(''))
    node_test = node_factory.create_node(input_identifiers=[],node_type=node_type,labels={},extra_prefixes = extra_prefixes)
    with jsonlines.open(os.path.join(cdir,'compendia',ofname),'w') as outf, jsonlines.open(os.path.join(cdir,'synonyms',ofname),'w') as sfile:
        for slist in synonym_list:
            node = node_factory.create_node(input_identifiers=slist, node_type=node_type,labels = labels, extra_prefixes = extra_prefixes)
            if node is not None:
                nw = {"type": node['type']}
                ic = ic_factory.get_ic(node)
                if ic is not None:
                    nw['ic'] = ic

                descs = description_factory.get_descriptions(node)
                nw['identifiers'] = []
                for nids in node['identifiers']:
                    id_info = {'i': nids['identifier']}

                    if 'label' in nids:
                        id_info['l'] = nids['label']

                    if id_info['i'] in descs:
                        # Sort from the shortest description to the longest.
                        id_info['d'] = list(sorted(descs[id_info['i']], key=lambda x: len(x)))

                    nw['identifiers'].append(id_info)

                outf.write( nw )

                # get_synonyms() returns tuples in the form ('http://www.geneontology.org/formats/oboInOwl#hasExactSynonym', 'Caudal articular process of eighteenth thoracic vertebra')
                # But we're only interested in the synonyms themselves, so we can skip the relationship for now.
                curie = node["identifiers"][0]["identifier"]
                synonyms = [result[1] for result in synonym_factory.get_synonyms(node)]
                # Why are we running the synonym list through set() again? Because get_synonyms returns unique pairs of (relation, synonym).
                # So multiple identical synonyms may be returned as long they have a different relation. But since we don't care about the
                # relation, we should get rid of any duplicated synonyms here.
                synonyms_list = sorted(set(synonyms), key=lambda x: len(x))
                try:
                    types = node_factory.get_ancestors(node["type"])
                    document = {"curie": curie,
                                "names": synonyms_list,
                                "types": [t[8:] for t in types]} # remove biolink:

                    # To pick a preferred label for this clique, we need to do three things:
                    # 1. We sort all labels in the preferred-name order. By default, this should be
                    #    the preferred CURIE order, but if this clique is in one of the Biolink classes in
                    #    preferred_name_boost_prefixes, we boost those prefixes in that order to the top of the list.
                    # 2. We filter out any suspicious labels.
                    #    (If this simple filter doesn't work, and if prefixes are inconsistent, we can build upon the
                    #    algorithm proposed by Jeff at
                    #    https://github.com/NCATSTranslator/Feedback/issues/259#issuecomment-1605140850)
                    # 3. We choose the first label that isn't blank. If no labels remain, we generate a warning.

                    # Step 1.1. Sort labels in boosted prefix order if possible.
                    possible_labels = []
                    for typ in types:
                        if typ in preferred_name_boost_prefixes:
                            # This is the most specific matching type, so we use this.
                            possible_labels = map(lambda identifier: identifier.get('label', ''),
                                sort_identifiers_with_boosted_prefixes(
                                    node["identifiers"],
                                    preferred_name_boost_prefixes[typ]
                                ))
                            break

                    # Step 1.2. If we didn't have a preferred_name_boost_prefixes, just use the identifiers in their
                    # Biolink prefix order.
                    if not possible_labels:
                        possible_labels = map(lambda identifier: identifier.get('label', ''), node["identifiers"])

                    # Step 2. Filter out any suspicious labels.
                    filtered_possible_labels = [l for l in possible_labels if
                                                l and                               # Ignore blank or empty names.
                                                not l.startswith('CHEMBL')          # Some CHEMBL names are just the identifier again.
                                                ]

                    # Step 3. Pick the first label that isn't blank.
                    if filtered_possible_labels:
                        document["preferred_name"] = filtered_possible_labels[0]
                    else:
<<<<<<< HEAD
                        logging.warning(
                            f"No preferred name for {node}, probably because all names were filtered out. Skipping."
                        )
                        continue
=======
                        logging.debug(f"No preferred name for {node}")
>>>>>>> 83907b10

                    # We previously used the shortest length of a name as a proxy for how good a match it is, i.e. given
                    # two concepts that both have the word "acetaminophen" in them, we assume that the shorter one is the
                    # more interesting one for users. I'm not sure if there's a better way to do that -- for instance,
                    # could we consider the information content values? -- but in the interests of getting something
                    # working quickly, this code restores that previous method.

                    # Since synonyms_list is sorted,
                    if len(synonyms_list) == 0:
                        logging.debug(f"Synonym list for {node} is empty: no valid name. Skipping.")
                        continue
                    else:
                        document["shortest_name_length"] = len(synonyms_list[0])

                    # We want to see if we can use the CURIE suffix to sort concepts with similar identifiers.
                    # We want to sort this numerically, so we only do this if the CURIE suffix is numerical.
                    curie_parts = curie.split(':', 1)
                    if len(curie_parts) > 0:
                        # Try to cast the CURIE suffix to an integer. If we get a ValueError, don't worry about it.
                        try:
                            document["curie_suffix"] = int(curie_parts[1])
                        except ValueError:
                            pass

                    sfile.write( document )
                except Exception as ex:
                    print(f"Exception thrown while write_compendium() was generating {ofname}: {ex}")
                    print(node["type"])
                    print(node_factory.get_ancestors(node["type"]))
                    traceback.print_exc()
                    exit()

def glom(conc_set, newgroups, unique_prefixes=['INCHIKEY'],pref='HP',close={}):
    """We want to construct sets containing equivalent identifiers.
    conc_set is a dictionary where the values are these equivalent identifier sets and
    the keys are all of the elements in the set.   For each element in a set, there is a key
    in the dictionary that points to the set.
    newgroups is an iterable that of new equivalence groups (expressed as sets,tuples,or lists)
    with which we want to update conc_set."""
    n = 0
    bad = 0
    shit_prefixes=set(['KEGG','PUBCHEM'])
    test_id = 'xUBERON:0002262'
    debugit = False
    excised = set()
    for xgroup in newgroups:
        if isinstance(xgroup,frozenset):
            group = set(xgroup)
        else:
            group = xgroup
        #As of now, xgroup should never be more than two things
        if len(xgroup) > 2:
            print(xgroup)
            print('nope nope nope')
            raise ValueError
        n+=1
        if debugit:
            print("new group",group)
        if test_id in group:
            print('higroup',group)
        #Find all the equivalence sets that already correspond to any of the identifiers in the new set.
        existing_sets_w_x = [ (conc_set[x],x) for x in group if x in conc_set ]
        #All of these sets are now going to be combined through the equivalence of our new set.
        existing_sets = [ es[0] for es in existing_sets_w_x ]
        x =  [ es[1] for es in existing_sets_w_x ]
        newset=set().union(*existing_sets)
        if debugit:
            print("merges:",existing_sets)
        #put all the new stuff in it.  Do it element-wise, cause we don't know the type of the new group
        for element in group:
            newset.add(element)
        if test_id in newset:
            print('hiset',newset)
            print('input_set',group)
            print('esets')
            for eset in existing_sets:
                print(' ',eset,group.intersection(eset))
        for check_element in newset:
            prefix = check_element.split(':')[0]
            if prefix in shit_prefixes:
                print(prefix)
                print(check_element)
                raise Exception('garbage')
        if debugit:
            print("final set",newset)
        #make sure we didn't combine anything we want to keep separate
        setok = True
        if test_id in group:
            print('setok?',setok)
        for up in unique_prefixes:
            if test_id in group:
                print('up?',up)
            idents = [e if type(e)==str else e.identifier for e in newset]
            if len(set([e for e in idents if (e.split(':')[0] ==up)])) > 1:
                bad += 1
                setok = False
                wrote = set()
                for s in existing_sets:
                    fs = frozenset(s)
                    wrote.add(fs)
                for gel in group:
                    if Text.get_curie(gel) == pref:
                        killer = gel
                #for preset in wrote:
                #    print(f'{killer}\t{set(group).intersection(preset)}\t{preset}\n')
                #print('------------')
        NPC = sum(1 for s in newset if s.startswith("PUBCHEM.COMPOUND:"))
        if (("PUBCHEM.COMPOUND:3100" in newset) and (NPC > 3)):
            if debugit:
                l = sorted(list(newset))
                print("bad")
                for li in l:
                    print(li)
                exit()
        if (not setok):
            #Our new group created a new set that merged stuff we didn't want to merge.
            #Previously we did a lot of fooling around at this point.  But now we're just going to say, I have a
            # pairwise concordance.  That can at most link two groups.  just don't link them. In other words,
            # we are simply ignoring this concordance.
            continue
            #Let's figure out the culprit(s) and excise them
            #counts = defaultdict(int)
            #for x in group:
            #    counts[x] += 1
            ##THe way existing sets was created, means that the same set can be in there twice, and we don't want to
            # count things that way
            #unique_existing_sets = []
            #for ex in existing_sets:
            #    u = True
            #    for q in unique_existing_sets:
            #        if ex == q:
            #            u = False
            #    if u:
            #        unique_existing_sets.append(ex)
            #for es in unique_existing_sets:
            #    for y in es:
            #        counts[y] += 1
            #bads = [ x for x,y in counts.items() if y > 1 ]
            #now we know which identifiers are causing trouble.
            #We don't want to completely throw them out, but we can't allow them to gum things up.
            #So, we need to first remove them from all the sets, then we need to put them in their own set
            #It might be good to track this somehow?
            #excised.update(bads)
            #for b in bads:
            #    if b in group:
            #        group.remove(b)
            #    for exset in existing_sets:
            #        if b in exset:
            #            exset.remove(b)
            #    conc_set[b] = set([b])
            #for x in group:
            #    conc_set[x] = group
            #continue
        #Now check the 'close' dictionary to see if we've accidentally gotten to a close match becoming an exact match
        setok = True
        for cpref, closedict in close.items():
            idents = set([e if type(e) == str else e.identifier for e in newset])
            prefidents = [e for e in idents if e.startswith(cpref)]
            for pident in prefidents:
                for cd in closedict[pident]:
                    if cd in newset:
                        setok = False
            if len(prefidents) == 0:
                continue
        if not setok:
            continue
        #Now make all the elements point to this new set:
        for element in newset:
            conc_set[element] = newset

def get_prefixes(idlist):
    """ Return a dictionary of identifiers from idlist with their prefix as the key.

    :param idlist: A list of identifiers. Should NOT contain any LabeledIDs.
    """
    prefs = defaultdict(list)
    for ident in idlist:
        if isinstance(ident,LabeledID):
            print('nonono')
            exit()
            prefs.add(Text.get_curie(ident.identifier))
        else:
            prefs[Text.get_curie(ident)].append(ident)
    return prefs


def clean_sets(result_dict):
    """The keys for this are unique and unmergable: Don't merge GO!
    But there are values that are showing up in multiple GOs (could be
    MetaCycs or RHEAs or Reactomes).  It's just how GO is mapping.  Now,
    the right answer here is probably to kboom this whole mess.  But 
    for prototype, we're just going to filter out garbage merge values).
    Note that this isn't limited to GO. Even MONDO include some #exactMatch
    to the same MESH from two different MONDO ids"""
    cmap = defaultdict(int)
    for v in result_dict.values():
        for x in v:
            cmap[x] += 1
    bad_values = [ k for k,v in cmap.items() if v > 1 ]
    for bv in bad_values:
        if bv.startswith('Meta'):
            print(bv)
    for k,v in result_dict.items():
        newv = [ vi for vi in v if vi not in bad_values ]
        result_dict[k] = newv
    return result_dict

def filter_out_non_unique_ids(old_list):
    """
    filters out elements that exist accross rows
    eg input [{'z', 'x', 'y'}, {'z', 'n', 'm'}]
    output [{'x', 'y'}, {'m', 'n'}]
    """
    idcounts = defaultdict(int)
#    mondomap = defaultdict(list)
    for terms in old_list:
        for term in terms:
            idcounts[term] += 1
#            mondomap[term].append(terms)
    bad_ids = set( [k for k,v in idcounts.items() if v > 1])
#    for b in bad_ids:
#        mm = mondomap[b]
#        mondos = []
#        for ms in mm:
#            for x in ms:
#                if Text.get_curie(x) == 'MONDO':
#                    mondos.append(x)
#        print(b, mondos)
    new_list = list(map(
        lambda term_list : \
        set(
            filter(
                lambda term: term not in bad_ids,
                term_list
            )), old_list))
    return new_list


def read_identifier_file(infile):
    """Identifier files are mostly just lists of identifiers that constitutes all the id's from a given
    source that should be included in a normalization run.   There is an optional second column that contains
    a hint to the normalizer about the proper biolink type for this entity."""
    types = {}
    identifiers = list()
    with open(infile,'r') as inf:
        for line in inf:
            x = line.strip().split('\t')
            identifiers.append((x[0],))
            if len(x) > 1:
                types[x[0]] = x[1]
    return identifiers,types


def remove_overused_xrefs(pairlist: List[Tuple], bothways:bool = False):
    """Given a list of tuples (id1, id2) meaning id1-[xref]->id2, remove any id2 that are associated with more
    than one id1.  The idea is that if e.g. id1 is made up of UBERONS and 2 of those have an xref to say a UMLS
    then it doesn't mean that all of those should be identified.  We don't really know what it means, so remove it."""
    xref_counts_v = defaultdict(int)
    xref_counts_k = defaultdict(int)
    for k, v in pairlist:
        xref_counts_v[v] += 1
        xref_counts_k[k] += 1
    improved_pairs = []
    for k,v in pairlist:
        if xref_counts_v[v] < 2:
            if bothways:
                if xref_counts_k[k] < 2:
                    improved_pairs.append( (k,v) )
            else:
                improved_pairs.append((k, v))
    return improved_pairs

def norm(x,op):
    #Get curie returns the uppercase
    pref = Text.get_curie(x)
    if pref in op:
        return Text.recurie(x,op[pref])
    return x<|MERGE_RESOLUTION|>--- conflicted
+++ resolved
@@ -1,7 +1,6 @@
 import logging
 import traceback
 import subprocess
-import traceback
 from ftplib import FTP
 from io import BytesIO
 import gzip
@@ -207,6 +206,7 @@
     # return the filename to the caller
     return out_file_name
 
+
 def pull_via_wget(
         url_prefix: str,
         in_file_name: str,
@@ -273,27 +273,6 @@
     else:
         raise RuntimeError(f'Expected uncompressed file {uncompressed_filename} does not exist.')
 
-        
-def sort_identifiers_with_boosted_prefixes(identifiers, prefixes):
-    """
-    Given a list of identifiers (with `identifier` and `label` keys), sort them using
-    the following rules:
-    - Any identifier that has a prefix in prefixes is sorted based on its order in prefixes.
-    - Any identifier that does not have a prefix in prefixes is left in place.
-
-    :param identifiers: A list of identifiers to sort. This is a list of dictionaries
-        containing `identifier` and `label` keys, and possible others that we ignore.
-    :param prefixes: A list of prefixes, in the order in which they should be boosted.
-        We assume that CURIEs match these prefixes if they are in the form `{prefix}:...`.
-    :return: The list of identifiers sorted as described above.
-    """
-
-    # Thanks to JetBrains AI.
-    return sorted(
-        identifiers,
-        key=lambda identifier: prefixes.index(identifier['identifier'].split(':', 1)[0]) if identifier['identifier'].split(':', 1)[0] in prefixes else len(prefixes)
-    )
-  
 
 def sort_identifiers_with_boosted_prefixes(identifiers, prefixes):
     """
@@ -425,14 +404,10 @@
                     if filtered_possible_labels:
                         document["preferred_name"] = filtered_possible_labels[0]
                     else:
-<<<<<<< HEAD
                         logging.warning(
                             f"No preferred name for {node}, probably because all names were filtered out. Skipping."
                         )
                         continue
-=======
-                        logging.debug(f"No preferred name for {node}")
->>>>>>> 83907b10
 
                     # We previously used the shortest length of a name as a proxy for how good a match it is, i.e. given
                     # two concepts that both have the word "acetaminophen" in them, we assume that the shorter one is the
@@ -442,7 +417,7 @@
 
                     # Since synonyms_list is sorted,
                     if len(synonyms_list) == 0:
-                        logging.debug(f"Synonym list for {node} is empty: no valid name. Skipping.")
+                        logging.warning(f"Synonym list for {node} is empty: no valid name. Skipping.")
                         continue
                     else:
                         document["shortest_name_length"] = len(synonyms_list[0])
