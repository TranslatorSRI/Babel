--- conflicted
+++ resolved
@@ -399,7 +399,8 @@
             if node is not None:
                 nw = {"type": node['type']}
                 ic = ic_factory.get_ic(node)
-                nw['ic'] = ic
+                if ic is not None:
+                    nw['ic'] = ic
 
                 # Determine types.
                 types = node_factory.get_ancestors(node["type"])
@@ -414,7 +415,9 @@
                 #    (If this simple filter doesn't work, and if prefixes are inconsistent, we can build upon the
                 #    algorithm proposed by Jeff at
                 #    https://github.com/NCATSTranslator/Feedback/issues/259#issuecomment-1605140850)
-                # 3. We choose the first label that isn't blank. If no labels remain, we generate a warning.
+                # 3. We filter out any labels longer than config['demote_labels_longer_than'], but only if there is
+                #    at least one label shorter than this limit.
+                # 4. We choose the first label that isn't blank (that allows us to use our rule of smallest-prefix-first to find the broadest name for this concept). If no labels remain, we generate a warning.
 
                 # Step 1.1. Sort labels in boosted prefix order if possible.
                 possible_labels = []
@@ -439,7 +442,17 @@
                                             not l.startswith('CHEMBL')          # Some CHEMBL names are just the identifier again.
                                             ]
 
-                # Step 3. Pick the first label that isn't blank.
+                # Step 3. Filter out labels longer than config['demote_labels_longer_than'], but only if there is at
+                # least one label shorter than this limit.
+                labels_shorter_than_limit = [l for l in possible_labels if l and len(l) <= config['demote_labels_longer_than']]
+                if labels_shorter_than_limit:
+                    filtered_possible_labels = labels_shorter_than_limit
+
+                # Step 4. Pick the first label that isn't blank.
+                if filtered_possible_labels:
+                    document["preferred_name"] = filtered_possible_labels[0]
+
+                # Step 5. Pick the first label that isn't blank.
                 if filtered_possible_labels:
                     preferred_name = filtered_possible_labels[0]
                 else:
@@ -485,59 +498,12 @@
                                 "names": synonyms_list,
                                 "types": [t[8:] for t in types]} # remove biolink:
 
-<<<<<<< HEAD
-                    # To pick a preferred label for this clique, we need to do four things:
-                    # 1. We sort all labels in the preferred-name order. By default, this should be
-                    #    the preferred CURIE order, but if this clique is in one of the Biolink classes in
-                    #    preferred_name_boost_prefixes, we boost those prefixes in that order to the top of the list.
-                    # 2. We filter out any suspicious labels.
-                    #    (If this simple filter doesn't work, and if prefixes are inconsistent, we can build upon the
-                    #    algorithm proposed by Jeff at
-                    #    https://github.com/NCATSTranslator/Feedback/issues/259#issuecomment-1605140850)
-                    # 3. We filter out any labels longer than config['demote_labels_longer_than'], but only if there is
-                    #    at least one label shorter than this limit.
-                    # 4. We choose the first label that isn't blank (that allows us to use our rule of smallest-prefix-first to find the broadest name for this concept). If no labels remain, we generate a warning.
-
-                    # Step 1.1. Sort labels in boosted prefix order if possible.
-                    possible_labels = []
-                    for typ in types:
-                        if typ in preferred_name_boost_prefixes:
-                            # This is the most specific matching type, so we use this.
-                            possible_labels = map(lambda identifier: identifier.get('label', ''),
-                                sort_identifiers_with_boosted_prefixes(
-                                    node["identifiers"],
-                                    preferred_name_boost_prefixes[typ]
-                                ))
-                            break
-
-                    # Step 1.2. If we didn't have a preferred_name_boost_prefixes, just use the identifiers in their
-                    # Biolink prefix order.
-                    if not possible_labels:
-                        possible_labels = map(lambda identifier: identifier.get('label', ''), node["identifiers"])
-
-                    # Step 2. Filter out any suspicious labels.
-                    filtered_possible_labels = [l for l in possible_labels if
-                                                l and                               # Ignore blank or empty names.
-                                                not l.startswith('CHEMBL')          # Some CHEMBL names are just the identifier again.
-                                                ]
-
-                    # Step 3. Filter out labels longer than config['demote_labels_longer_than'], but only if there is at
-                    # least one label shorter than this limit.
-                    labels_shorter_than_limit = [l for l in possible_labels if l and len(l) <= config['demote_labels_longer_than']]
-                    if labels_shorter_than_limit:
-                        filtered_possible_labels = labels_shorter_than_limit
-
-                    # Step 4. Pick the first label that isn't blank.
-                    if filtered_possible_labels:
-                        document["preferred_name"] = filtered_possible_labels[0]
-=======
                     # Write out the preferred name.
                     if preferred_name:
                         document["preferred_name"] = preferred_name
->>>>>>> 53f6c40e
                     else:
                         logging.debug(
-                            f"No preferred name for {node}, probably because all names were filtered out, skipping."
+                            f"No preferred name for {node}, probably because all names were filtered out. Skipping."
                         )
                         continue
 
