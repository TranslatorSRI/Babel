import logging
import subprocess
from ftplib import FTP
from io import BytesIO
import gzip
from datetime import datetime as dt
from datetime import timedelta
import time
import requests
import os
import urllib
import jsonlines
from src.node import NodeFactory, SynonymFactory, DescriptionFactory, InformationContentFactory, get_config
from src.util import Text
from src.LabeledID import LabeledID
from collections import defaultdict
import sqlite3
from typing import List, Tuple

def make_local_name(fname,subpath=None):
    config = get_config()
    if subpath is None:
        return os.path.join(config['download_directory'],fname)
    odir = os.path.join(config['download_directory'],subpath)
    try:
        os.makedirs(odir)
    except:
        pass
    return os.path.join(odir,fname)


class StateDB():
    def __init__(self,fname):
        self.dbname = make_local_name(fname)
        new = True
        if os.path.exists(self.dbname):
            new = False
        self.connection = sqlite3.connect(self.dbname)
        if new:
            self.initialize_db()
    def initialize_db(self):
        curr = self.connection.cursor()
        curr.execute('CREATE TABLE cache (key text, value text)')
        self.connection.commit()
    def get(self,key):
        curr = self.connection.cursor()
        curr.execute('SELECT value FROM cache WHERE key=?', (key,))
        result = curr.fetchone()
        if result is not None:
            return result[0]
        return None
    def put(self,key,value):
        curr=self.connection.cursor()
        curr.execute(f"INSERT INTO cache VALUES (?,?)",(key,value))
        self.connection.commit()

#The signature here should be modified to be like pull via urlllib
def pull_via_ftp(ftpsite, ftpdir, ftpfile, decompress_data=False, outfilename=None):
    """Retrieve data via ftp.
    Setting decompress=True will ungzip the data
    If outfilename is None (default) then the data will be returned.
    Otherwise it will be written to the downloads directory."""
    ftp = FTP(ftpsite)
    ftp.login()
    ftp.cwd(ftpdir)
    print('   getting data')
    config = get_config()
    if outfilename is None:
        with BytesIO() as data:
            ftp.retrbinary(f'RETR {ftpfile}', data.write)
            ftp.quit()
            binary = data.getvalue()
            if decompress_data:
                return gzip.decompress(binary).decode()
            else:
                return binary.decode()
    ofilename = os.path.join(config['download_directory'],outfilename)
    odir = os.path.abspath(os.path.dirname(ofilename))
    if not os.path.exists(odir):
        os.makedirs(odir)
    print(f'  writing data to {ofilename}')
    print(f'{ftpsite}/{ftpdir}/{ftpfile}')
    if not decompress_data:
        with open(ofilename,'wb') as ofile:
            ftp.retrbinary(f'RETR {ftpfile}', ofile.write)
            ftp.quit()
    else:
        with BytesIO() as data:
            ftp.retrbinary(f'RETR {ftpfile}', data.write)
            ftp.quit()
            value = gzip.decompress(data.getvalue()).decode()
        with open(ofilename,'w') as ofile:
            ofile.write(value)
    return ofilename

def dump_dict(outdict,outfname):
    config = get_config()
    oname = os.path.join(os.path.dirname(__file__),config['download_directory'], outfname)
    with open(oname,'w') as outf:
        for k,v in outdict.items():
            outf.write(f'{k}\t{v}\n')

def dump_dicts(dicts,fname):
    config = get_config()
    oname = os.path.join(os.path.dirname(__file__),config['download_directory'], fname)
    with open(oname,'w') as outf:
        for k in dicts:
            outf.write(f'{k}\t{dicts[k]}\n')

def dump_sets(sets,fname):
    config = get_config()
    oname = os.path.join(os.path.dirname(__file__),config['download_directory'], fname)
    print('dumping: ',oname)
    with open(oname,'w') as outf:
        for s in sets:
            outf.write(f'{s}\n')

class ThrottledRequester:
    """Make sure that the time from the last call to the current call is greater than or equal to
    a configurable delta.   Wait before making request to ensure this. Used to make sure eutils
    doesn't get angry.  Returns the json, as well as a flag whether this call waited or not."""
    def __init__(self,delta_ms):
        self.last_time = None
        self.delta = timedelta(milliseconds = delta_ms)
    def get(self,url):
        now = dt.now()
        throttled=False
        if self.last_time is not None:
            cdelta = now - self.last_time
            if cdelta < self.delta:
                waittime = self.delta - cdelta
                time.sleep(waittime.microseconds / 1e6)
                throttled = True
        self.last_time = dt.now()
        response = requests.get(url)
        return response, throttled
    def get_json(self,url):
        """Add retries to the throttling, return json"""
        ntries = 0
        maxtries = 100
        while ntries < maxtries:
            try:
                response,_ = self.get(url)
                result = response.json()
                return result
            except Exception as e:
                ntries += 1



def pull_via_urllib(url: str, in_file_name: str, decompress = True, subpath=None):
    """
    Retrieve files via urllib, optionally decompresses it, and writes it locally into downloads
    url: str - the url with the correct version attached
    in_file_name: str - the name of the target file to work
    returns: str - the output file name
    """
    #Everything goes in downloads
    download_dir = get_config()['download_directory']
    working_dir = download_dir

    # get the (local) download file name, derived from the input file name
    if subpath is None:
        dl_file_name = os.path.join(download_dir,in_file_name)
    else:
        dl_file_name = os.path.join(download_dir,subpath,in_file_name)

    # Add support for redirects
    opener = urllib.request.build_opener(urllib.request.HTTPRedirectHandler())

    # get a handle to the ftp file
    print(url+in_file_name)
    handle = opener.open(url + in_file_name)

    # create the compressed file
    with open(dl_file_name, 'wb') as compressed_file:
        # while there is data
        while True:
            # read a block of data
            data = handle.read(1024)

            # fif nothing read about
            if len(data) == 0:
                break

            # write out the data to the output file
            compressed_file.write(data)

    if decompress:
        out_file_name = dl_file_name[:-3]

        # create the output text file
        with open(out_file_name, 'w') as output_file:
            # open the compressed file
            with gzip.open(dl_file_name, 'rt') as compressed_file:
                for line in compressed_file:
                    # write the data to the output file
                    output_file.write(line)

        #remove the compressed file
        os.remove(dl_file_name)
    else:
        out_file_name = dl_file_name

    # return the filename to the caller
    return out_file_name


<<<<<<< HEAD
def pull_via_wget(
        url_prefix: str,
        in_file_name: str,
        decompress=True,
        subpath:str=None,
        continue_incomplete:bool=True,
        retries:int=10):
    """
    Download a file using wget. We call wget from the command line, and use command line options to
    request continuing incomplete downloads.

    :param url_prefix: The URL prefix to download.
    :param in_file_name: The filename to download -- this will be concatenated to the URL prefix. This should include
        the compression extension (e.g. `.gz`); we will remove that extension during decompression.
    :param decompress: Whether this is a Gzip file that should be decompressed after download.
    :param subpath: The subdirectory of `babel_download` where this file should be stored.
    :param continue_incomplete: Should wget continue an incomplete download?
    :param retries: The number of retries to attempt.
    """

    # Prepare download URL and location
    download_dir = get_config()['download_directory']
    url = url_prefix + in_file_name
    if subpath:
        dl_file_name = os.path.join(download_dir, subpath, in_file_name)
    else:
        dl_file_name = os.path.join(download_dir, in_file_name)

    # Prepare wget options.
    wget_command_line = [
        'wget',
        '--progress=bar:force:noscroll',
    ]
    if continue_incomplete:
        wget_command_line.append('--continue')
    if retries > 0:
        wget_command_line.append(f'--tries={retries}')

    # Add URL and output file.
    wget_command_line.append(url)
    wget_command_line.extend(['-O', dl_file_name])

    # Execute wget.
    logging.info(f"Downloading {dl_file_name} using wget: {wget_command_line}")
    process = subprocess.run(wget_command_line)
    if process.returncode != 0:
        raise RuntimeError(f"Could not execute wget {wget_command_line}: {process.stderr}")

    # Decompress the downloaded file if needed.
    uncompressed_filename = None
    if decompress:
        if dl_file_name.endswith('.gz'):
            uncompressed_filename = dl_file_name[:-3]
            process = subprocess.run(['gunzip', dl_file_name])
            if process.returncode != 0:
                raise RuntimeError(f"Could not execute gunzip ['gunzip', {dl_file_name}]: {process.stderr}")
        else:
            raise RuntimeError(f"Don't know how to decompress {in_file_name}")

    if os.path.isfile(uncompressed_filename):
        file_size = os.path.getsize(uncompressed_filename)
        if file_size > 0:
            logging.info(f"Downloaded {uncompressed_filename} from {url}, file size {file_size} bytes.")
    else:
        raise RuntimeError(f'Expected uncompressed file {uncompressed_filename} does not exist.')
=======
def sort_identifiers_with_boosted_prefixes(identifiers, prefixes):
    """
    Given a list of identifiers (with `identifier` and `label` keys), sort them using
    the following rules:
    - Any identifier that has a prefix in prefixes is sorted based on its order in prefixes.
    - Any identifier that does not have a prefix in prefixes is left in place.

    :param identifiers: A list of identifiers to sort. This is a list of dictionaries
        containing `identifier` and `label` keys, and possible others that we ignore.
    :param prefixes: A list of prefixes, in the order in which they should be boosted.
        We assume that CURIEs match these prefixes if they are in the form `{prefix}:...`.
    :return: The list of identifiers sorted as described above.
    """

    # Thanks to JetBrains AI.
    return sorted(
        identifiers,
        key=lambda identifier: prefixes.index(identifier.split(':', 1)[0]) if identifier.split(':', 1)[0] in prefixes else len(prefixes)
    )
>>>>>>> 6ace4cc6


def write_compendium(synonym_list,ofname,node_type,labels={},extra_prefixes=[],icrdf_filename=None):
    """
    :param synonym_list:
    :param ofname:
    :param node_type:
    :param labels:
    :param extra_prefixes: We default to only allowing the prefixes allowed for a particular type in Biolink.
        If you want to allow additional prefixes, list them here.
    :param icrdf_filename: (REQUIRED) The file to read the information content from (icRDF.tsv). Although this is a
        named parameter to make it easier to specify this when calling write_compendium(), it is REQUIRED, and
        write_compendium() will throw a RuntimeError if it is not specified. This is to ensure that it has been
        properly specified as a prerequisite in a Snakemake file, so that write_compendium() is not run until after
        icRDF.tsv has been generated.
    :return:
    """
    config = get_config()
    cdir = config['output_directory']
    biolink_version = config['biolink_version']
    node_factory = NodeFactory(make_local_name(''),biolink_version)
    synonym_factory = SynonymFactory(make_local_name(''))

    # Load the preferred_name_boost_prefixes -- this tells us which prefixes to boost when
    # coming up with a preferred label for a particular Biolink class.
    preferred_name_boost_prefixes = config['preferred_name_boost_prefixes']

    # Create an InformationContentFactory based on the specified icRDF.tsv file. Default to the one in the download
    # directory.
    if not icrdf_filename:
        raise RuntimeError("No icrdf_filename parameter provided to write_compendium() -- this is required!")
    ic_factory = InformationContentFactory(icrdf_filename)

    description_factory = DescriptionFactory(make_local_name(''))
    node_test = node_factory.create_node(input_identifiers=[],node_type=node_type,labels={},extra_prefixes = extra_prefixes)
    with jsonlines.open(os.path.join(cdir,'compendia',ofname),'w') as outf, jsonlines.open(os.path.join(cdir,'synonyms',ofname),'w') as sfile:
        for slist in synonym_list:
            node = node_factory.create_node(input_identifiers=slist, node_type=node_type,labels = labels, extra_prefixes = extra_prefixes)
            if node is not None:
                nw = {"type": node['type']}
                ic = ic_factory.get_ic(node)
                if ic is not None:
                    nw['ic'] = ic

                descs = description_factory.get_descriptions(node)
                nw['identifiers'] = []
                for nids in node['identifiers']:
                    id_info = {'i': nids['identifier']}

                    if 'label' in nids:
                        id_info['l'] = nids['label']

                    if id_info['i'] in descs:
                        # Sort from the shortest description to the longest.
                        id_info['d'] = list(sorted(descs[id_info['i']], key=lambda x: len(x)))

                    nw['identifiers'].append(id_info)

                outf.write( nw )

                # get_synonyms() returns tuples in the form ('http://www.geneontology.org/formats/oboInOwl#hasExactSynonym', 'Caudal articular process of eighteenth thoracic vertebra')
                # But we're only interested in the synonyms themselves, so we can skip the relationship for now.
                curie = node["identifiers"][0]["identifier"]
                synonyms = [result[1] for result in synonym_factory.get_synonyms(node)]
                # Why are we running the synonym list through set() again? Because get_synonyms returns unique pairs of (relation, synonym).
                # So multiple identical synonyms may be returned as long they have a different relation. But since we don't care about the
                # relation, we should get rid of any duplicated synonyms here.
                synonyms_list = sorted(set(synonyms), key=lambda x: len(x))
                try:
                    types = node_factory.get_ancestors(node["type"])
                    document = {"curie": curie,
                                "names": synonyms_list,
                                "types": [t[8:] for t in types]} # remove biolink:

                    # To pick a preferred label for this clique, we need to do three things:
                    # 1. We sort all labels in the preferred-name order. By default, this should be
                    #    the preferred CURIE order, but if this clique is in one of the Biolink classes in
                    #    preferred_name_boost_prefixes, we boost those prefixes in that order to the top of the list.
                    # 2. We filter out any suspicious labels.
                    #    (If this simple filter doesn't work, and if prefixes are inconsistent, we can build upon the
                    #    algorithm proposed by Jeff at
                    #    https://github.com/NCATSTranslator/Feedback/issues/259#issuecomment-1605140850)
                    # 3. We choose the first label that isn't blank. If no labels remain, we generate a warning.

                    # Step 1.1. Sort labels in boosted prefix order if possible.
                    possible_labels = []
                    for typ in types:
                        if typ in preferred_name_boost_prefixes:
                            # This is the most specific matching type, so we use this.
                            possible_labels = map(lambda identifier: identifier.get('label', ''),
                                sort_identifiers_with_boosted_prefixes(
                                    node["identifiers"],
                                    preferred_name_boost_prefixes["typ"]
                                ))
                            break

                    # Step 1.2. If we didn't have a preferred_name_boost_prefixes, just use the identifiers in their
                    # Biolink prefix order.
                    if not possible_labels:
                        possible_labels = map(lambda identifier: identifier.get('label', ''), node["identifiers"])

                    # Step 2. Filter out any suspicious labels.
                    filtered_possible_labels = [l for l in possible_labels if
                                                l and                               # Ignore blank or empty names.
                                                not l.startswith('CHEMBL')          # Some CHEMBL names are just the identifier again.
                                                ]

                    # Step 3. Pick the first label that isn't blank.
                    if filtered_possible_labels:
                        document["preferred_name"] = filtered_possible_labels[0]
                    else:
                        logging.warning(f"No preferred name for {node}")

                    # We previously used the shortest length of a name as a proxy for how good a match it is, i.e. given
                    # two concepts that both have the word "acetaminophen" in them, we assume that the shorter one is the
                    # more interesting one for users. I'm not sure if there's a better way to do that -- for instance,
                    # could we consider the information content values? -- but in the interests of getting something
                    # working quickly, this code restores that previous method.

                    # Since synonyms_list is sorted,
                    if len(synonyms_list) == 0:
                        logging.warning(f"Synonym list for {node} is empty: no valid name. Skipping.")
                        continue
                    else:
                        document["shortest_name_length"] = len(synonyms_list[0])

                    # We want to see if we can use the CURIE suffix to sort concepts with similar identifiers.
                    # We want to sort this numerically, so we only do this if the CURIE suffix is numerical.
                    curie_parts = curie.split(':', 1)
                    if len(curie_parts) > 0:
                        # Try to cast the CURIE suffix to an integer. If we get a ValueError, don't worry about it.
                        try:
                            document["curie_suffix"] = int(curie_parts[1])
                        except ValueError:
                            pass

                    sfile.write( document )
                except Exception as ex:
                    print(f"Exception thrown while write_compendium() was generating {ofname}: {ex}")
                    print(node["type"])
                    print(node_factory.get_ancestors(node["type"]))
                    exit()

def glom(conc_set, newgroups, unique_prefixes=['INCHIKEY'],pref='HP',close={}):
    """We want to construct sets containing equivalent identifiers.
    conc_set is a dictionary where the values are these equivalent identifier sets and
    the keys are all of the elements in the set.   For each element in a set, there is a key
    in the dictionary that points to the set.
    newgroups is an iterable that of new equivalence groups (expressed as sets,tuples,or lists)
    with which we want to update conc_set."""
    n = 0
    bad = 0
    shit_prefixes=set(['KEGG','PUBCHEM'])
    test_id = 'xUBERON:0002262'
    debugit = False
    excised = set()
    for xgroup in newgroups:
        if isinstance(xgroup,frozenset):
            group = set(xgroup)
        else:
            group = xgroup
        #As of now, xgroup should never be more than two things
        if len(xgroup) > 2:
            print(xgroup)
            print('nope nope nope')
            raise ValueError
        n+=1
        if debugit:
            print("new group",group)
        if test_id in group:
            print('higroup',group)
        #Find all the equivalence sets that already correspond to any of the identifiers in the new set.
        existing_sets_w_x = [ (conc_set[x],x) for x in group if x in conc_set ]
        #All of these sets are now going to be combined through the equivalence of our new set.
        existing_sets = [ es[0] for es in existing_sets_w_x ]
        x =  [ es[1] for es in existing_sets_w_x ]
        newset=set().union(*existing_sets)
        if debugit:
            print("merges:",existing_sets)
        #put all the new stuff in it.  Do it element-wise, cause we don't know the type of the new group
        for element in group:
            newset.add(element)
        if test_id in newset:
            print('hiset',newset)
            print('input_set',group)
            print('esets')
            for eset in existing_sets:
                print(' ',eset,group.intersection(eset))
        for check_element in newset:
            prefix = check_element.split(':')[0]
            if prefix in shit_prefixes:
                print(prefix)
                print(check_element)
                raise Exception('garbage')
        if debugit:
            print("final set",newset)
        #make sure we didn't combine anything we want to keep separate
        setok = True
        if test_id in group:
            print('setok?',setok)
        for up in unique_prefixes:
            if test_id in group:
                print('up?',up)
            idents = [e if type(e)==str else e.identifier for e in newset]
            if len(set([e for e in idents if (e.split(':')[0] ==up)])) > 1:
                bad += 1
                setok = False
                wrote = set()
                for s in existing_sets:
                    fs = frozenset(s)
                    wrote.add(fs)
                for gel in group:
                    if Text.get_curie(gel) == pref:
                        killer = gel
                #for preset in wrote:
                #    print(f'{killer}\t{set(group).intersection(preset)}\t{preset}\n')
                #print('------------')
        NPC = sum(1 for s in newset if s.startswith("PUBCHEM.COMPOUND:"))
        if (("PUBCHEM.COMPOUND:3100" in newset) and (NPC > 3)):
            if debugit:
                l = sorted(list(newset))
                print("bad")
                for li in l:
                    print(li)
                exit()
        if (not setok):
            #Our new group created a new set that merged stuff we didn't want to merge.
            #Previously we did a lot of fooling around at this point.  But now we're just going to say, I have a
            # pairwise concordance.  That can at most link two groups.  just don't link them. In other words,
            # we are simply ignoring this concordance.
            continue
            #Let's figure out the culprit(s) and excise them
            #counts = defaultdict(int)
            #for x in group:
            #    counts[x] += 1
            ##THe way existing sets was created, means that the same set can be in there twice, and we don't want to
            # count things that way
            #unique_existing_sets = []
            #for ex in existing_sets:
            #    u = True
            #    for q in unique_existing_sets:
            #        if ex == q:
            #            u = False
            #    if u:
            #        unique_existing_sets.append(ex)
            #for es in unique_existing_sets:
            #    for y in es:
            #        counts[y] += 1
            #bads = [ x for x,y in counts.items() if y > 1 ]
            #now we know which identifiers are causing trouble.
            #We don't want to completely throw them out, but we can't allow them to gum things up.
            #So, we need to first remove them from all the sets, then we need to put them in their own set
            #It might be good to track this somehow?
            #excised.update(bads)
            #for b in bads:
            #    if b in group:
            #        group.remove(b)
            #    for exset in existing_sets:
            #        if b in exset:
            #            exset.remove(b)
            #    conc_set[b] = set([b])
            #for x in group:
            #    conc_set[x] = group
            #continue
        #Now check the 'close' dictionary to see if we've accidentally gotten to a close match becoming an exact match
        setok = True
        for cpref, closedict in close.items():
            idents = set([e if type(e) == str else e.identifier for e in newset])
            prefidents = [e for e in idents if e.startswith(cpref)]
            for pident in prefidents:
                for cd in closedict[pident]:
                    if cd in newset:
                        setok = False
            if len(prefidents) == 0:
                continue
        if not setok:
            continue
        #Now make all the elements point to this new set:
        for element in newset:
            conc_set[element] = newset

def get_prefixes(idlist):
    """ Return a dictionary of identifiers from idlist with their prefix as the key.

    :param idlist: A list of identifiers. Should NOT contain any LabeledIDs.
    """
    prefs = defaultdict(list)
    for ident in idlist:
        if isinstance(ident,LabeledID):
            print('nonono')
            exit()
            prefs.add(Text.get_curie(ident.identifier))
        else:
            prefs[Text.get_curie(ident)].append(ident)
    return prefs


def clean_sets(result_dict):
    """The keys for this are unique and unmergable: Don't merge GO!
    But there are values that are showing up in multiple GOs (could be
    MetaCycs or RHEAs or Reactomes).  It's just how GO is mapping.  Now,
    the right answer here is probably to kboom this whole mess.  But 
    for prototype, we're just going to filter out garbage merge values).
    Note that this isn't limited to GO. Even MONDO include some #exactMatch
    to the same MESH from two different MONDO ids"""
    cmap = defaultdict(int)
    for v in result_dict.values():
        for x in v:
            cmap[x] += 1
    bad_values = [ k for k,v in cmap.items() if v > 1 ]
    for bv in bad_values:
        if bv.startswith('Meta'):
            print(bv)
    for k,v in result_dict.items():
        newv = [ vi for vi in v if vi not in bad_values ]
        result_dict[k] = newv
    return result_dict

def filter_out_non_unique_ids(old_list):
    """
    filters out elements that exist accross rows
    eg input [{'z', 'x', 'y'}, {'z', 'n', 'm'}]
    output [{'x', 'y'}, {'m', 'n'}]
    """
    idcounts = defaultdict(int)
#    mondomap = defaultdict(list)
    for terms in old_list:
        for term in terms:
            idcounts[term] += 1
#            mondomap[term].append(terms)
    bad_ids = set( [k for k,v in idcounts.items() if v > 1])
#    for b in bad_ids:
#        mm = mondomap[b]
#        mondos = []
#        for ms in mm:
#            for x in ms:
#                if Text.get_curie(x) == 'MONDO':
#                    mondos.append(x)
#        print(b, mondos)
    new_list = list(map(
        lambda term_list : \
        set(
            filter(
                lambda term: term not in bad_ids,
                term_list
            )), old_list))
    return new_list


def read_identifier_file(infile):
    """Identifier files are mostly just lists of identifiers that constitutes all the id's from a given
    source that should be included in a normalization run.   There is an optional second column that contains
    a hint to the normalizer about the proper biolink type for this entity."""
    types = {}
    identifiers = list()
    with open(infile,'r') as inf:
        for line in inf:
            x = line.strip().split('\t')
            identifiers.append((x[0],))
            if len(x) > 1:
                types[x[0]] = x[1]
    return identifiers,types


def remove_overused_xrefs(pairlist: List[Tuple], bothways:bool = False):
    """Given a list of tuples (id1, id2) meaning id1-[xref]->id2, remove any id2 that are associated with more
    than one id1.  The idea is that if e.g. id1 is made up of UBERONS and 2 of those have an xref to say a UMLS
    then it doesn't mean that all of those should be identified.  We don't really know what it means, so remove it."""
    xref_counts_v = defaultdict(int)
    xref_counts_k = defaultdict(int)
    for k, v in pairlist:
        xref_counts_v[v] += 1
        xref_counts_k[k] += 1
    improved_pairs = []
    for k,v in pairlist:
        if xref_counts_v[v] < 2:
            if bothways:
                if xref_counts_k[k] < 2:
                    improved_pairs.append( (k,v) )
            else:
                improved_pairs.append((k, v))
    return improved_pairs

def norm(x,op):
    #Get curie returns the uppercase
    pref = Text.get_curie(x)
    if pref in op:
        return Text.recurie(x,op[pref])
    return x<|MERGE_RESOLUTION|>--- conflicted
+++ resolved
@@ -206,7 +206,6 @@
     return out_file_name
 
 
-<<<<<<< HEAD
 def pull_via_wget(
         url_prefix: str,
         in_file_name: str,
@@ -272,7 +271,9 @@
             logging.info(f"Downloaded {uncompressed_filename} from {url}, file size {file_size} bytes.")
     else:
         raise RuntimeError(f'Expected uncompressed file {uncompressed_filename} does not exist.')
-=======
+
+
+
 def sort_identifiers_with_boosted_prefixes(identifiers, prefixes):
     """
     Given a list of identifiers (with `identifier` and `label` keys), sort them using
@@ -292,7 +293,6 @@
         identifiers,
         key=lambda identifier: prefixes.index(identifier.split(':', 1)[0]) if identifier.split(':', 1)[0] in prefixes else len(prefixes)
     )
->>>>>>> 6ace4cc6
 
 
 def write_compendium(synonym_list,ofname,node_type,labels={},extra_prefixes=[],icrdf_filename=None):
