import logging
import subprocess
import traceback
from ftplib import FTP
from io import BytesIO
import gzip
from datetime import datetime as dt
from datetime import timedelta
import time
import requests
import os
import urllib
import jsonlines
from src.node import NodeFactory, SynonymFactory, DescriptionFactory, InformationContentFactory, get_config
from src.util import Text
from src.LabeledID import LabeledID
from collections import defaultdict
import sqlite3
from typing import List, Tuple

def make_local_name(fname,subpath=None):
    config = get_config()
    if subpath is None:
        return os.path.join(config['download_directory'],fname)
    odir = os.path.join(config['download_directory'],subpath)
    try:
        os.makedirs(odir)
    except:
        pass
    return os.path.join(odir,fname)


class StateDB():
    def __init__(self,fname):
        self.dbname = make_local_name(fname)
        new = True
        if os.path.exists(self.dbname):
            new = False
        self.connection = sqlite3.connect(self.dbname)
        if new:
            self.initialize_db()
    def initialize_db(self):
        curr = self.connection.cursor()
        curr.execute('CREATE TABLE cache (key text, value text)')
        self.connection.commit()
    def get(self,key):
        curr = self.connection.cursor()
        curr.execute('SELECT value FROM cache WHERE key=?', (key,))
        result = curr.fetchone()
        if result is not None:
            return result[0]
        return None
    def put(self,key,value):
        curr=self.connection.cursor()
        curr.execute(f"INSERT INTO cache VALUES (?,?)",(key,value))
        self.connection.commit()

#The signature here should be modified to be like pull via urlllib
def pull_via_ftp(ftpsite, ftpdir, ftpfile, decompress_data=False, outfilename=None):
    """Retrieve data via ftp.
    Setting decompress=True will ungzip the data
    If outfilename is None (default) then the data will be returned.
    Otherwise it will be written to the downloads directory."""
    ftp = FTP(ftpsite)
    ftp.login()
    ftp.cwd(ftpdir)
    print('   getting data')
    config = get_config()
    if outfilename is None:
        with BytesIO() as data:
            ftp.retrbinary(f'RETR {ftpfile}', data.write)
            ftp.quit()
            binary = data.getvalue()
            if decompress_data:
                return gzip.decompress(binary).decode()
            else:
                return binary.decode()
    ofilename = os.path.join(config['download_directory'],outfilename)
    odir = os.path.abspath(os.path.dirname(ofilename))
    if not os.path.exists(odir):
        os.makedirs(odir)
    print(f'  writing data to {ofilename}')
    print(f'{ftpsite}/{ftpdir}/{ftpfile}')
    if not decompress_data:
        with open(ofilename,'wb') as ofile:
            ftp.retrbinary(f'RETR {ftpfile}', ofile.write)
            ftp.quit()
    else:
        with BytesIO() as data:
            ftp.retrbinary(f'RETR {ftpfile}', data.write)
            ftp.quit()
            value = gzip.decompress(data.getvalue()).decode()
        with open(ofilename,'w') as ofile:
            ofile.write(value)
    return ofilename

def dump_dict(outdict,outfname):
    config = get_config()
    oname = os.path.join(os.path.dirname(__file__),config['download_directory'], outfname)
    with open(oname,'w') as outf:
        for k,v in outdict.items():
            outf.write(f'{k}\t{v}\n')

def dump_dicts(dicts,fname):
    config = get_config()
    oname = os.path.join(os.path.dirname(__file__),config['download_directory'], fname)
    with open(oname,'w') as outf:
        for k in dicts:
            outf.write(f'{k}\t{dicts[k]}\n')

def dump_sets(sets,fname):
    config = get_config()
    oname = os.path.join(os.path.dirname(__file__),config['download_directory'], fname)
    print('dumping: ',oname)
    with open(oname,'w') as outf:
        for s in sets:
            outf.write(f'{s}\n')

class ThrottledRequester:
    """Make sure that the time from the last call to the current call is greater than or equal to
    a configurable delta.   Wait before making request to ensure this. Used to make sure eutils
    doesn't get angry.  Returns the json, as well as a flag whether this call waited or not."""
    def __init__(self,delta_ms):
        self.last_time = None
        self.delta = timedelta(milliseconds = delta_ms)
    def get(self,url):
        now = dt.now()
        throttled=False
        if self.last_time is not None:
            cdelta = now - self.last_time
            if cdelta < self.delta:
                waittime = self.delta - cdelta
                time.sleep(waittime.microseconds / 1e6)
                throttled = True
        self.last_time = dt.now()
        response = requests.get(url)
        return response, throttled
    def get_json(self,url):
        """Add retries to the throttling, return json"""
        ntries = 0
        maxtries = 100
        while ntries < maxtries:
            try:
                response,_ = self.get(url)
                result = response.json()
                return result
            except Exception as e:
                ntries += 1



def pull_via_urllib(url: str, in_file_name: str, decompress = True, subpath=None):
    """
    Retrieve files via urllib, optionally decompresses it, and writes it locally into downloads
    url: str - the url with the correct version attached
    in_file_name: str - the name of the target file to work
    returns: str - the output file name
    """
    #Everything goes in downloads
    download_dir = get_config()['download_directory']
    working_dir = download_dir

    # get the (local) download file name, derived from the input file name
    if subpath is None:
        dl_file_name = os.path.join(download_dir,in_file_name)
    else:
        dl_file_name = os.path.join(download_dir,subpath,in_file_name)

    # Add support for redirects
    opener = urllib.request.build_opener(urllib.request.HTTPRedirectHandler())

    # get a handle to the ftp file
    print(url+in_file_name)
    handle = opener.open(url + in_file_name)

    # create the compressed file
    with open(dl_file_name, 'wb') as compressed_file:
        # while there is data
        while True:
            # read a block of data
            data = handle.read(1024)

            # fif nothing read about
            if len(data) == 0:
                break

            # write out the data to the output file
            compressed_file.write(data)

    if decompress:
        out_file_name = dl_file_name[:-3]

        # create the output text file
        with open(out_file_name, 'w') as output_file:
            # open the compressed file
            with gzip.open(dl_file_name, 'rt') as compressed_file:
                for line in compressed_file:
                    # write the data to the output file
                    output_file.write(line)

        #remove the compressed file
        os.remove(dl_file_name)
    else:
        out_file_name = dl_file_name

    # return the filename to the caller
    return out_file_name


def pull_via_wget(
        url_prefix: str,
        in_file_name: str,
        decompress=True,
        subpath:str=None,
        continue_incomplete:bool=True,
        retries:int=10):
    """
    Download a file using wget. We call wget from the command line, and use command line options to
    request continuing incomplete downloads.

    :param url_prefix: The URL prefix to download.
    :param in_file_name: The filename to download -- this will be concatenated to the URL prefix. This should include
        the compression extension (e.g. `.gz`); we will remove that extension during decompression.
    :param decompress: Whether this is a Gzip file that should be decompressed after download.
    :param subpath: The subdirectory of `babel_download` where this file should be stored.
    :param continue_incomplete: Should wget continue an incomplete download?
    :param retries: The number of retries to attempt.
    """

    # Prepare download URL and location
    download_dir = get_config()['download_directory']
    url = url_prefix + in_file_name
    if subpath:
        dl_file_name = os.path.join(download_dir, subpath, in_file_name)
    else:
        dl_file_name = os.path.join(download_dir, in_file_name)

    # Prepare wget options.
    wget_command_line = [
        'wget',
        '--progress=bar:force:noscroll',
    ]
    if continue_incomplete:
        wget_command_line.append('--continue')
    if retries > 0:
        wget_command_line.append(f'--tries={retries}')

    # Add URL and output file.
    wget_command_line.append(url)
    wget_command_line.extend(['-O', dl_file_name])

    # Execute wget.
    logging.info(f"Downloading {dl_file_name} using wget: {wget_command_line}")
    process = subprocess.run(wget_command_line)
    if process.returncode != 0:
        raise RuntimeError(f"Could not execute wget {wget_command_line}: {process.stderr}")

    # Decompress the downloaded file if needed.
    uncompressed_filename = None
    if decompress:
        if dl_file_name.endswith('.gz'):
            uncompressed_filename = dl_file_name[:-3]
            process = subprocess.run(['gunzip', dl_file_name])
            if process.returncode != 0:
                raise RuntimeError(f"Could not execute gunzip ['gunzip', {dl_file_name}]: {process.stderr}")
        else:
            raise RuntimeError(f"Don't know how to decompress {in_file_name}")

    if os.path.isfile(uncompressed_filename):
        file_size = os.path.getsize(uncompressed_filename)
        if file_size > 0:
            logging.info(f"Downloaded {uncompressed_filename} from {url}, file size {file_size} bytes.")
    else:
        raise RuntimeError(f'Expected uncompressed file {uncompressed_filename} does not exist.')



def sort_identifiers_with_boosted_prefixes(identifiers, prefixes):
    """
    Given a list of identifiers (with `identifier` and `label` keys), sort them using
    the following rules:
    - Any identifier that has a prefix in prefixes is sorted based on its order in prefixes.
    - Any identifier that does not have a prefix in prefixes is left in place.

    :param identifiers: A list of identifiers to sort. This is a list of dictionaries
        containing `identifier` and `label` keys, and possible others that we ignore.
    :param prefixes: A list of prefixes, in the order in which they should be boosted.
        We assume that CURIEs match these prefixes if they are in the form `{prefix}:...`.
    :return: The list of identifiers sorted as described above.
    """

    # Thanks to JetBrains AI.
    return sorted(
        identifiers,
        key=lambda identifier: prefixes.index(identifier['identifier'].split(':', 1)[0]) if identifier['identifier'].split(':', 1)[0] in prefixes else len(prefixes)
    )


def write_compendium(synonym_list,ofname,node_type,labels={},extra_prefixes=[],icrdf_filename=None):
    """
    :param synonym_list:
    :param ofname:
    :param node_type:
    :param labels:
    :param extra_prefixes: We default to only allowing the prefixes allowed for a particular type in Biolink.
        If you want to allow additional prefixes, list them here.
    :param icrdf_filename: (REQUIRED) The file to read the information content from (icRDF.tsv). Although this is a
        named parameter to make it easier to specify this when calling write_compendium(), it is REQUIRED, and
        write_compendium() will throw a RuntimeError if it is not specified. This is to ensure that it has been
        properly specified as a prerequisite in a Snakemake file, so that write_compendium() is not run until after
        icRDF.tsv has been generated.
    :return:
    """
    config = get_config()
    cdir = config['output_directory']
    biolink_version = config['biolink_version']
    node_factory = NodeFactory(make_local_name(''),biolink_version)
    synonym_factory = SynonymFactory(make_local_name(''))

    # Load the preferred_name_boost_prefixes -- this tells us which prefixes to boost when
    # coming up with a preferred label for a particular Biolink class.
    preferred_name_boost_prefixes = config['preferred_name_boost_prefixes']

    # Create an InformationContentFactory based on the specified icRDF.tsv file. Default to the one in the download
    # directory.
    if not icrdf_filename:
        raise RuntimeError("No icrdf_filename parameter provided to write_compendium() -- this is required!")
    ic_factory = InformationContentFactory(icrdf_filename)

    description_factory = DescriptionFactory(make_local_name(''))
    node_test = node_factory.create_node(input_identifiers=[],node_type=node_type,labels={},extra_prefixes = extra_prefixes)
    with jsonlines.open(os.path.join(cdir,'compendia',ofname),'w') as outf, jsonlines.open(os.path.join(cdir,'synonyms',ofname),'w') as sfile:
        for slist in synonym_list:
            node = node_factory.create_node(input_identifiers=slist, node_type=node_type,labels = labels, extra_prefixes = extra_prefixes)
            if node is not None:
                nw = {"type": node['type']}
                ic = ic_factory.get_ic(node)
                if ic is not None:
                    nw['ic'] = ic

                descs = description_factory.get_descriptions(node)
                nw['identifiers'] = []
                for nids in node['identifiers']:
                    id_info = {'i': nids['identifier']}

                    if 'label' in nids:
                        id_info['l'] = nids['label']

                    if id_info['i'] in descs:
                        # Sort from the shortest description to the longest.
                        id_info['d'] = list(sorted(descs[id_info['i']], key=lambda x: len(x)))

                    nw['identifiers'].append(id_info)

                outf.write( nw )

                # get_synonyms() returns tuples in the form ('http://www.geneontology.org/formats/oboInOwl#hasExactSynonym', 'Caudal articular process of eighteenth thoracic vertebra')
                # But we're only interested in the synonyms themselves, so we can skip the relationship for now.
                curie = node["identifiers"][0]["identifier"]
                synonyms = [result[1] for result in synonym_factory.get_synonyms(node)]
                # Why are we running the synonym list through set() again? Because get_synonyms returns unique pairs of (relation, synonym).
                # So multiple identical synonyms may be returned as long they have a different relation. But since we don't care about the
                # relation, we should get rid of any duplicated synonyms here.
                synonyms_list = sorted(set(synonyms), key=lambda x: len(x))
                try:
                    types = node_factory.get_ancestors(node["type"])
                    document = {"curie": curie,
                                "names": synonyms_list,
                                "types": [t[8:] for t in types]} # remove biolink:

                    # To pick a preferred label for this clique, we need to do three things:
                    # 1. We sort all labels in the preferred-name order. By default, this should be
                    #    the preferred CURIE order, but if this clique is in one of the Biolink classes in
                    #    preferred_name_boost_prefixes, we boost those prefixes in that order to the top of the list.
                    # 2. We filter out any suspicious labels.
                    #    (If this simple filter doesn't work, and if prefixes are inconsistent, we can build upon the
                    #    algorithm proposed by Jeff at
                    #    https://github.com/NCATSTranslator/Feedback/issues/259#issuecomment-1605140850)
                    # 3. We choose the first label that isn't blank. If no labels remain, we generate a warning.

                    # Step 1.1. Sort labels in boosted prefix order if possible.
                    possible_labels = []
                    for typ in types:
                        if typ in preferred_name_boost_prefixes:
                            # This is the most specific matching type, so we use this.
                            possible_labels = map(lambda identifier: identifier.get('label', ''),
                                sort_identifiers_with_boosted_prefixes(
                                    node["identifiers"],
                                    preferred_name_boost_prefixes[typ]
                                ))
                            break

                    # Step 1.2. If we didn't have a preferred_name_boost_prefixes, just use the identifiers in their
                    # Biolink prefix order.
                    if not possible_labels:
                        possible_labels = map(lambda identifier: identifier.get('label', ''), node["identifiers"])

                    # Step 2. Filter out any suspicious labels.
                    filtered_possible_labels = [l for l in possible_labels if
                                                l and                               # Ignore blank or empty names.
                                                not l.startswith('CHEMBL')          # Some CHEMBL names are just the identifier again.
                                                ]

                    # Step 3. Pick the first label that isn't blank.
                    if filtered_possible_labels:
                        document["preferred_name"] = filtered_possible_labels[0]
                    else:
                        logging.debug(f"No preferred name for {node}")

                    # We previously used the shortest length of a name as a proxy for how good a match it is, i.e. given
                    # two concepts that both have the word "acetaminophen" in them, we assume that the shorter one is the
                    # more interesting one for users. I'm not sure if there's a better way to do that -- for instance,
                    # could we consider the information content values? -- but in the interests of getting something
                    # working quickly, this code restores that previous method.

                    # Since synonyms_list is sorted,
                    if len(synonyms_list) == 0:
<<<<<<< HEAD
                        logging.debug(f"Synonym list for {node} is empty: no valid name. Skipping.")
=======
                        logging.warning(f"Synonym list for {node} is empty: no valid name. Skipping.")
>>>>>>> f7ed8f07
                        continue
                    else:
                        document["shortest_name_length"] = len(synonyms_list[0])

                    # We want to see if we can use the CURIE suffix to sort concepts with similar identifiers.
                    # We want to sort this numerically, so we only do this if the CURIE suffix is numerical.
                    curie_parts = curie.split(':', 1)
                    if len(curie_parts) > 0:
                        # Try to cast the CURIE suffix to an integer. If we get a ValueError, don't worry about it.
                        try:
                            document["curie_suffix"] = int(curie_parts[1])
                        except ValueError:
                            pass

                    sfile.write( document )
                except Exception as ex:
                    print(f"Exception thrown while write_compendium() was generating {ofname}: {ex}")
                    print(node["type"])
                    print(node_factory.get_ancestors(node["type"]))
                    traceback.print_exc()
                    exit()

def glom(conc_set, newgroups, unique_prefixes=['INCHIKEY'],pref='HP',close={}):
    """We want to construct sets containing equivalent identifiers.
    conc_set is a dictionary where the values are these equivalent identifier sets and
    the keys are all of the elements in the set.   For each element in a set, there is a key
    in the dictionary that points to the set.
    newgroups is an iterable that of new equivalence groups (expressed as sets,tuples,or lists)
    with which we want to update conc_set."""
    n = 0
    bad = 0
    shit_prefixes=set(['KEGG','PUBCHEM'])
    test_id = 'xUBERON:0002262'
    debugit = False
    excised = set()
    for xgroup in newgroups:
        if isinstance(xgroup,frozenset):
            group = set(xgroup)
        else:
            group = xgroup
        #As of now, xgroup should never be more than two things
        if len(xgroup) > 2:
            print(xgroup)
            print('nope nope nope')
            raise ValueError
        n+=1
        if debugit:
            print("new group",group)
        if test_id in group:
            print('higroup',group)
        #Find all the equivalence sets that already correspond to any of the identifiers in the new set.
        existing_sets_w_x = [ (conc_set[x],x) for x in group if x in conc_set ]
        #All of these sets are now going to be combined through the equivalence of our new set.
        existing_sets = [ es[0] for es in existing_sets_w_x ]
        x =  [ es[1] for es in existing_sets_w_x ]
        newset=set().union(*existing_sets)
        if debugit:
            print("merges:",existing_sets)
        #put all the new stuff in it.  Do it element-wise, cause we don't know the type of the new group
        for element in group:
            newset.add(element)
        if test_id in newset:
            print('hiset',newset)
            print('input_set',group)
            print('esets')
            for eset in existing_sets:
                print(' ',eset,group.intersection(eset))
        for check_element in newset:
            prefix = check_element.split(':')[0]
            if prefix in shit_prefixes:
                print(prefix)
                print(check_element)
                raise Exception('garbage')
        if debugit:
            print("final set",newset)
        #make sure we didn't combine anything we want to keep separate
        setok = True
        if test_id in group:
            print('setok?',setok)
        for up in unique_prefixes:
            if test_id in group:
                print('up?',up)
            idents = [e if type(e)==str else e.identifier for e in newset]
            if len(set([e for e in idents if (e.split(':')[0] ==up)])) > 1:
                bad += 1
                setok = False
                wrote = set()
                for s in existing_sets:
                    fs = frozenset(s)
                    wrote.add(fs)
                for gel in group:
                    if Text.get_curie(gel) == pref:
                        killer = gel
                #for preset in wrote:
                #    print(f'{killer}\t{set(group).intersection(preset)}\t{preset}\n')
                #print('------------')
        NPC = sum(1 for s in newset if s.startswith("PUBCHEM.COMPOUND:"))
        if (("PUBCHEM.COMPOUND:3100" in newset) and (NPC > 3)):
            if debugit:
                l = sorted(list(newset))
                print("bad")
                for li in l:
                    print(li)
                exit()
        if (not setok):
            #Our new group created a new set that merged stuff we didn't want to merge.
            #Previously we did a lot of fooling around at this point.  But now we're just going to say, I have a
            # pairwise concordance.  That can at most link two groups.  just don't link them. In other words,
            # we are simply ignoring this concordance.
            continue
            #Let's figure out the culprit(s) and excise them
            #counts = defaultdict(int)
            #for x in group:
            #    counts[x] += 1
            ##THe way existing sets was created, means that the same set can be in there twice, and we don't want to
            # count things that way
            #unique_existing_sets = []
            #for ex in existing_sets:
            #    u = True
            #    for q in unique_existing_sets:
            #        if ex == q:
            #            u = False
            #    if u:
            #        unique_existing_sets.append(ex)
            #for es in unique_existing_sets:
            #    for y in es:
            #        counts[y] += 1
            #bads = [ x for x,y in counts.items() if y > 1 ]
            #now we know which identifiers are causing trouble.
            #We don't want to completely throw them out, but we can't allow them to gum things up.
            #So, we need to first remove them from all the sets, then we need to put them in their own set
            #It might be good to track this somehow?
            #excised.update(bads)
            #for b in bads:
            #    if b in group:
            #        group.remove(b)
            #    for exset in existing_sets:
            #        if b in exset:
            #            exset.remove(b)
            #    conc_set[b] = set([b])
            #for x in group:
            #    conc_set[x] = group
            #continue
        #Now check the 'close' dictionary to see if we've accidentally gotten to a close match becoming an exact match
        setok = True
        for cpref, closedict in close.items():
            idents = set([e if type(e) == str else e.identifier for e in newset])
            prefidents = [e for e in idents if e.startswith(cpref)]
            for pident in prefidents:
                for cd in closedict[pident]:
                    if cd in newset:
                        setok = False
            if len(prefidents) == 0:
                continue
        if not setok:
            continue
        #Now make all the elements point to this new set:
        for element in newset:
            conc_set[element] = newset

def get_prefixes(idlist):
    """ Return a dictionary of identifiers from idlist with their prefix as the key.

    :param idlist: A list of identifiers. Should NOT contain any LabeledIDs.
    """
    prefs = defaultdict(list)
    for ident in idlist:
        if isinstance(ident,LabeledID):
            print('nonono')
            exit()
            prefs.add(Text.get_curie(ident.identifier))
        else:
            prefs[Text.get_curie(ident)].append(ident)
    return prefs


def clean_sets(result_dict):
    """The keys for this are unique and unmergable: Don't merge GO!
    But there are values that are showing up in multiple GOs (could be
    MetaCycs or RHEAs or Reactomes).  It's just how GO is mapping.  Now,
    the right answer here is probably to kboom this whole mess.  But 
    for prototype, we're just going to filter out garbage merge values).
    Note that this isn't limited to GO. Even MONDO include some #exactMatch
    to the same MESH from two different MONDO ids"""
    cmap = defaultdict(int)
    for v in result_dict.values():
        for x in v:
            cmap[x] += 1
    bad_values = [ k for k,v in cmap.items() if v > 1 ]
    for bv in bad_values:
        if bv.startswith('Meta'):
            print(bv)
    for k,v in result_dict.items():
        newv = [ vi for vi in v if vi not in bad_values ]
        result_dict[k] = newv
    return result_dict

def filter_out_non_unique_ids(old_list):
    """
    filters out elements that exist accross rows
    eg input [{'z', 'x', 'y'}, {'z', 'n', 'm'}]
    output [{'x', 'y'}, {'m', 'n'}]
    """
    idcounts = defaultdict(int)
#    mondomap = defaultdict(list)
    for terms in old_list:
        for term in terms:
            idcounts[term] += 1
#            mondomap[term].append(terms)
    bad_ids = set( [k for k,v in idcounts.items() if v > 1])
#    for b in bad_ids:
#        mm = mondomap[b]
#        mondos = []
#        for ms in mm:
#            for x in ms:
#                if Text.get_curie(x) == 'MONDO':
#                    mondos.append(x)
#        print(b, mondos)
    new_list = list(map(
        lambda term_list : \
        set(
            filter(
                lambda term: term not in bad_ids,
                term_list
            )), old_list))
    return new_list


def read_identifier_file(infile):
    """Identifier files are mostly just lists of identifiers that constitutes all the id's from a given
    source that should be included in a normalization run.   There is an optional second column that contains
    a hint to the normalizer about the proper biolink type for this entity."""
    types = {}
    identifiers = list()
    with open(infile,'r') as inf:
        for line in inf:
            x = line.strip().split('\t')
            identifiers.append((x[0],))
            if len(x) > 1:
                types[x[0]] = x[1]
    return identifiers,types


def remove_overused_xrefs(pairlist: List[Tuple], bothways:bool = False):
    """Given a list of tuples (id1, id2) meaning id1-[xref]->id2, remove any id2 that are associated with more
    than one id1.  The idea is that if e.g. id1 is made up of UBERONS and 2 of those have an xref to say a UMLS
    then it doesn't mean that all of those should be identified.  We don't really know what it means, so remove it."""
    xref_counts_v = defaultdict(int)
    xref_counts_k = defaultdict(int)
    for k, v in pairlist:
        xref_counts_v[v] += 1
        xref_counts_k[k] += 1
    improved_pairs = []
    for k,v in pairlist:
        if xref_counts_v[v] < 2:
            if bothways:
                if xref_counts_k[k] < 2:
                    improved_pairs.append( (k,v) )
            else:
                improved_pairs.append((k, v))
    return improved_pairs

def norm(x,op):
    #Get curie returns the uppercase
    pref = Text.get_curie(x)
    if pref in op:
        return Text.recurie(x,op[pref])
    return x<|MERGE_RESOLUTION|>--- conflicted
+++ resolved
@@ -274,7 +274,6 @@
         raise RuntimeError(f'Expected uncompressed file {uncompressed_filename} does not exist.')
 
 
-
 def sort_identifiers_with_boosted_prefixes(identifiers, prefixes):
     """
     Given a list of identifiers (with `identifier` and `label` keys), sort them using
@@ -415,11 +414,7 @@
 
                     # Since synonyms_list is sorted,
                     if len(synonyms_list) == 0:
-<<<<<<< HEAD
                         logging.debug(f"Synonym list for {node} is empty: no valid name. Skipping.")
-=======
-                        logging.warning(f"Synonym list for {node} is empty: no valid name. Skipping.")
->>>>>>> f7ed8f07
                         continue
                     else:
                         document["shortest_name_length"] = len(synonyms_list[0])
