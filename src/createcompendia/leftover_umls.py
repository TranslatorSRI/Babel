<<<<<<< HEAD
=======
import logging
>>>>>>> 4a992f19
import json
import logging

import jsonlines
from pathlib import Path

<<<<<<< HEAD
from bmt import Toolkit

=======
>>>>>>> 4a992f19
from src.node import NodeFactory
from src.util import get_biolink_model_toolkit
from src.datahandlers import umls
from src.prefixes import UMLS
from src.categories import ACTIVITY, AGENT, DEVICE, DRUG, FOOD, SMALL_MOLECULE, PHYSICAL_ENTITY, PUBLICATION, PROCEDURE


def write_leftover_umls(compendia, umls_labels_filename, mrconso, mrsty, synonyms, umls_compendium, umls_synonyms, report, biolink_version):
    """
    Search for "leftover" UMLS concepts, i.e. those that are defined and valid in MRCONSO but are not
    mapped to a concept in Babel.

    As described in https://github.com/TranslatorSRI/NodeNormalization/issues/119#issuecomment-1154751451

    :param compendia: A list of compendia to collect.
    :param umls_labels_filename: The filename of the UMLS labels file to use for this compendium (e.g. 'babel_downloads/UMLS/labels').
    :param mrconso: MRCONSO.RRF file path
    :param mrsty: MRSTY.RRF file path
    :param synonyms: synonyms file for UMLS
    :param umls_compendium: The UMLS compendium file to write out.
    :param umls_synonyms: The synonyms file to generate for this compendium.
    :param report: The report file to write out.
    :param biolink_version: The Biolink Model version to use.
    :return: Nothing.
    """

    logging.info(f"write_leftover_umls({compendia}, {umls_labels_filename}, {mrconso}, {mrsty}, {synonyms}, {umls_compendium}, {umls_synonyms}, {report}, {biolink_version})")

    # For now, we have many more UMLS entities in MRCONSO than in the compendia, so
    # we'll make an in-memory list of those first. Once that flips, this should be
    # switched to the other way around (or perhaps written into an in-memory database
    # of some sort).
    umls_ids_in_other_compendia = set()

    # If we were interested in keeping all UMLS labels, we would create an identifier file as described in
    # babel_utils.read_identifier_file() and then glom them with babel_utils.glom(). However, for this initial
    # run, it's probably okay to just pick the first label for each code.
    umls_ids_in_this_compendium = set()

    # Write something to the compendium file so that Snakemake knows we've started.
    Path(umls_compendium).touch()

    with open(umls_compendium, 'w') as compendiumf, open(report, 'w') as reportf:
        # This defaults to the version of the Biolink model that is included with this BMT.
        biolink_toolkit = get_biolink_model_toolkit(biolink_version)

        for compendium in compendia:
            logging.info(f"Starting compendium: {compendium}")
            umls_ids = set()

            with open(compendium, 'r') as f:
                for row in f:
                    cluster = json.loads(row)
                    for id in cluster['identifiers']:
                        if id['i'].startswith(UMLS + ':'):
                            umls_ids.add(id['i'])

            logging.info(f"Completed compendium {compendium} with {len(umls_ids)} UMLS IDs")
            umls_ids_in_other_compendia.update(umls_ids)

        logging.info(f"Completed all compendia with {len(umls_ids_in_other_compendia)} UMLS IDs.")
        reportf.write(f"Completed all compendia with {len(umls_ids_in_other_compendia)} UMLS IDs.\n")
        # print(umls_ids_in_other_compendia)

        # Load all the semantic types.
        umls_type_by_id = dict()
        preferred_name_by_id = dict()
        types_by_id = dict()
        types_by_tui = dict()
        with open(mrsty, 'r') as inf:
            for line in inf:
                x = line.strip().split('|')
                umls_id = f"{UMLS}:{x[0]}"
                tui = x[1]
                # stn = x[2]
                sty = x[3]

                if umls_id not in types_by_id:
                    types_by_id[umls_id] = dict()
                if tui not in types_by_id[umls_id]:
                    types_by_id[umls_id][tui] = set()
                types_by_id[umls_id][tui].add(sty)

                if tui not in types_by_tui:
                    types_by_tui[tui] = set()
                types_by_tui[tui].add(sty)

        logging.info(f"Completed loading {len(types_by_id.keys())} UMLS IDs from MRSTY.RRF.")
        reportf.write(f"Completed loading {len(types_by_id.keys())} UMLS IDs from MRSTY.RRF.\n")

        with open('babel_outputs/reports/umls-types.tsv', 'w') as outf:
            for tui in sorted(types_by_tui.keys()):
                for sty in sorted(list(types_by_tui[tui])):
                    outf.write(f"{tui}\t{sty}\n")

        # Create a compendium that consists solely of all MRCONSO entries that haven't been referenced.
        count_no_umls_type = 0
        count_multiple_umls_type = 0
        with open(mrconso, 'r') as inf:
            for line in inf:
                if not umls.check_mrconso_line(line):
                    continue

                x = line.strip().split('|')
                cui = x[0]
                umls_id = f"{UMLS}:{cui}"
                if umls_id in umls_ids_in_other_compendia:
                    logging.debug(f"UMLS ID {umls_id} is in another compendium, skipping.")
                    continue
                if umls_id in umls_ids_in_this_compendium:
                    logging.debug(f"UMLS ID {umls_id} has already been included in this compendium, skipping.")
                    continue

                # The STR value should be the label.
                label = x[14]

                # Lookup type.
                def umls_type_to_biolink_type(umls_tui):
                    biolink_type = biolink_toolkit.get_element_by_mapping(f'STY:{umls_tui}', most_specific=True, formatted=True, mixin=True)
                    if biolink_type is None:
                        logging.debug(f"No Biolink type found for UMLS TUI {umls_tui}")
                    return biolink_type

                umls_type_results = types_by_id.get(umls_id, {'biolink:NamedThing': {'Named thing'}})
                biolink_types = set(list(map(umls_type_to_biolink_type, umls_type_results.keys())))

                # How to deal with multiple Biolink types? We currently only have the following multiple
                # types, so we can resolve these manually:
                biolink_types_as_set = set(map(lambda t: "(None)" if t is None else t, list(biolink_types)))
                biolink_types_as_str = '|'.join(sorted(list(biolink_types_as_set)))

                if None in biolink_types:
                    # One of the TUIs couldn't be converted; let's delete all of them so that we can report this.
                    biolink_types = list()

                # Some Biolink multiple types we handle manually.
                if biolink_types_as_set == {DEVICE, DRUG}:
                    biolink_types = [DRUG]
                elif biolink_types_as_set == {DRUG, SMALL_MOLECULE}:
                    biolink_types = [SMALL_MOLECULE]
                elif biolink_types_as_set == {AGENT, PHYSICAL_ENTITY}:
                    biolink_types = [AGENT]
                elif biolink_types_as_set == {PHYSICAL_ENTITY, PUBLICATION}:
                    biolink_types = [PUBLICATION]
                elif biolink_types_as_set == {ACTIVITY, PROCEDURE}:
                    biolink_types = [PROCEDURE]
                elif biolink_types_as_set == {DRUG, FOOD}:
                    biolink_types = [FOOD]

                if len(biolink_types) == 0:
                    logging.debug(f"No UMLS type found for {umls_id}: {umls_type_results} -> {biolink_types}, skipping")
                    reportf.write(f"NO_UMLS_TYPE [{umls_id}]: {umls_type_results} -> {biolink_types}\n")
                    count_no_umls_type += 1
                    continue
                if len(biolink_types) > 1:
                    logging.debug(f"Multiple UMLS types not yet supported for {umls_id}: {umls_type_results} -> {biolink_types}, skipping")
                    reportf.write(f"MULTIPLE_UMLS_TYPES [{umls_id}]\t{biolink_types_as_str}\t{umls_type_results} -> {biolink_types}\n")
                    count_multiple_umls_type += 1
                    continue
                biolink_type = list(biolink_types)[0]
                umls_type_by_id[umls_id] = biolink_type
                preferred_name_by_id[umls_id] = label

                # Write this UMLS term to UMLS.txt as a single-identifier term.
                cluster = {
                    'type': biolink_type,
                    'ic': None,
                    'preferred_name': label,
                    'taxa': [],
                    'identifiers': [{
                        'i': umls_id,
                        'l': label,
                    }]
                }
                compendiumf.write(json.dumps(cluster) + "\n")
                umls_ids_in_this_compendium.add(umls_id)
                logging.debug(f"Writing {cluster} to {compendiumf}")

        logging.info(f"Wrote out {len(umls_ids_in_this_compendium)} UMLS IDs into the leftover UMLS compendium.")
        reportf.write(f"Wrote out {len(umls_ids_in_this_compendium)} UMLS IDs into the leftover UMLS compendium.\n")

        logging.info(f"Found {count_no_umls_type} UMLS IDs without UMLS types and {count_multiple_umls_type} UMLS IDs with multiple UMLS types.")
        reportf.write(f"Found {count_no_umls_type} UMLS IDs without UMLS types and {count_multiple_umls_type} UMLS IDs with multiple UMLS types.\n")

        # Collected synonyms for all IDs in this compendium.
        synonyms_by_id = dict()
        with open(synonyms, 'r') as synonymsf:
            for line in synonymsf:
                id, relation, synonym = line.rstrip().split('\t')
                if id in umls_ids_in_this_compendium:
                    # Add this synonym to the set of synonyms for this identifier.
                    if id not in synonyms_by_id:
                        synonyms_by_id[id] = set()
                    synonyms_by_id[id].add(synonym)

                    # We don't record the synonym relation (https://github.com/TranslatorSRI/Babel/pull/113#issuecomment-1516450124),
                    # so we don't need to write that out now.

        logging.info(f"Collected synonyms for {len(synonyms_by_id)} UMLS IDs into the leftover UMLS synonyms file.")
        reportf.write(f"Collected synonyms for {len(synonyms_by_id)} UMLS IDs into the leftover UMLS synonyms file.\n")

        # Write out synonyms to synonym file.
        node_factory = NodeFactory(umls_labels_filename, biolink_version)
        count_synonym_objs = 0
        with jsonlines.open(umls_synonyms, 'w') as umls_synonymsf:
            for id in synonyms_by_id:
                synonyms_list = list(sorted(list(synonyms_by_id[id]), key=lambda syn:len(syn)))

                document = {
                    "curie": id,
                    "names": synonyms_list,
                    "clique_identifier_count": 1,
                    "taxa": [],
                    "types": [ t[8:] for t in node_factory.get_ancestors(umls_type_by_id[id])]
                }

                if id in preferred_name_by_id:
                    document["preferred_name"] = preferred_name_by_id[id]
                else:
                    document["preferred_name"] = None

                # We previously used the shortest length of a name as a proxy for how good a match it is, i.e. given
                # two concepts that both have the word "acetaminophen" in them, we assume that the shorter one is the
                # more interesting one for users. I'm not sure if there's a better way to do that -- for instance,
                # could we consider the information content values? -- but in the interests of getting something
                # working quickly, this code restores that previous method.

                # Since synonyms_list is sorted,
                if len(synonyms_list) == 0:
                    document["shortest_name_length"] = 0
                else:
                    document["shortest_name_length"] = len(synonyms_list[0])

                umls_synonymsf.write(document)
                count_synonym_objs += 1

        logging.info(f"Wrote out {count_synonym_objs} synonym objects into the leftover UMLS synonyms file.")
        reportf.write(f"Wrote out {count_synonym_objs} synonym objects into the leftover UMLS synonyms file.\n")

    logging.info("Complete")<|MERGE_RESOLUTION|>--- conflicted
+++ resolved
@@ -1,18 +1,9 @@
-<<<<<<< HEAD
-=======
-import logging
->>>>>>> 4a992f19
 import json
 import logging
 
 import jsonlines
 from pathlib import Path
 
-<<<<<<< HEAD
-from bmt import Toolkit
-
-=======
->>>>>>> 4a992f19
 from src.node import NodeFactory
 from src.util import get_biolink_model_toolkit
 from src.datahandlers import umls
