import logging
import json
import jsonlines
from pathlib import Path

<<<<<<< HEAD
from bmt import Toolkit

=======
>>>>>>> 8908a6f8
from src.node import NodeFactory
from src.util import get_biolink_model_toolkit
from src.datahandlers import umls
from src.prefixes import UMLS
from src.categories import ACTIVITY, AGENT, DEVICE, DRUG, FOOD, SMALL_MOLECULE, PHYSICAL_ENTITY, PUBLICATION, PROCEDURE


def write_leftover_umls(compendia, umls_labels_filename, mrconso, mrsty, synonyms, umls_compendium, umls_synonyms, report, biolink_version):
    """
    Search for "leftover" UMLS concepts, i.e. those that are defined and valid in MRCONSO but are not
    mapped to a concept in Babel.

    As described in https://github.com/TranslatorSRI/NodeNormalization/issues/119#issuecomment-1154751451

    :param compendia: A list of compendia to collect.
    :param umls_labels_filename: The filename of the UMLS labels file to use for this compendium (e.g. 'babel_downloads/UMLS/labels').
    :param mrconso: MRCONSO.RRF file path
    :param mrsty: MRSTY.RRF file path
    :param synonyms: synonyms file for UMLS
    :param umls_compendium: The UMLS compendium file to write out.
    :param umls_synonyms: The synonyms file to generate for this compendium.
    :param report: The report file to write out.
    :param biolink_version: The Biolink Model version to use.
    :return: Nothing.
    """

    logging.info(f"write_leftover_umls({compendia}, {umls_labels_filename}, {mrconso}, {mrsty}, {synonyms}, {umls_compendium}, {umls_synonyms}, {report}, {biolink_version})")

    # For now, we have many more UMLS entities in MRCONSO than in the compendia, so
    # we'll make an in-memory list of those first. Once that flips, this should be
    # switched to the other way around (or perhaps written into an in-memory database
    # of some sort).
    umls_ids_in_other_compendia = set()

    # If we were interested in keeping all UMLS labels, we would create an identifier file as described in
    # babel_utils.read_identifier_file() and then glom them with babel_utils.glom(). However, for this initial
    # run, it's probably okay to just pick the first label for each code.
    umls_ids_in_this_compendium = set()

    # Write something to the compendium file so that Snakemake knows we've started.
    Path(umls_compendium).touch()

    with open(umls_compendium, 'w') as compendiumf, open(report, 'w') as reportf:
        # This defaults to the version of the Biolink model that is included with this BMT.
        biolink_toolkit = get_biolink_model_toolkit(biolink_version)

        for compendium in compendia:
            logging.info(f"Starting compendium: {compendium}")
            umls_ids = set()

            with open(compendium, 'r') as f:
                for row in f:
                    cluster = json.loads(row)
                    for id in cluster['identifiers']:
                        if id['i'].startswith(UMLS + ':'):
                            umls_ids.add(id['i'])

            logging.info(f"Completed compendium {compendium} with {len(umls_ids)} UMLS IDs")
            umls_ids_in_other_compendia.update(umls_ids)

        logging.info(f"Completed all compendia with {len(umls_ids_in_other_compendia)} UMLS IDs.")
        reportf.write(f"Completed all compendia with {len(umls_ids_in_other_compendia)} UMLS IDs.\n")
        # print(umls_ids_in_other_compendia)

        # Load all the semantic types.
        umls_type_by_id = dict()
        preferred_name_by_id = dict()
        types_by_id = dict()
        types_by_tui = dict()
        with open(mrsty, 'r') as inf:
            for line in inf:
                x = line.strip().split('|')
                umls_id = f"{UMLS}:{x[0]}"
                tui = x[1]
                # stn = x[2]
                sty = x[3]

                if umls_id not in types_by_id:
                    types_by_id[umls_id] = dict()
                if tui not in types_by_id[umls_id]:
                    types_by_id[umls_id][tui] = set()
                types_by_id[umls_id][tui].add(sty)

                if tui not in types_by_tui:
                    types_by_tui[tui] = set()
                types_by_tui[tui].add(sty)

        logging.info(f"Completed loading {len(types_by_id.keys())} UMLS IDs from MRSTY.RRF.")
        reportf.write(f"Completed loading {len(types_by_id.keys())} UMLS IDs from MRSTY.RRF.\n")

        with open('babel_outputs/reports/umls-types.tsv', 'w') as outf:
            for tui in sorted(types_by_tui.keys()):
                for sty in sorted(list(types_by_tui[tui])):
                    outf.write(f"{tui}\t{sty}\n")

        # Create a compendium that consists solely of all MRCONSO entries that haven't been referenced.
        count_no_umls_type = 0
        count_multiple_umls_type = 0
        with open(mrconso, 'r') as inf:
            for line in inf:
                if not umls.check_mrconso_line(line):
                    continue

                x = line.strip().split('|')
                cui = x[0]
                umls_id = f"{UMLS}:{cui}"
                if umls_id in umls_ids_in_other_compendia:
                    logging.debug(f"UMLS ID {umls_id} is in another compendium, skipping.")
                    continue
                if umls_id in umls_ids_in_this_compendium:
                    logging.debug(f"UMLS ID {umls_id} has already been included in this compendium, skipping.")
                    continue

                # The STR value should be the label.
                label = x[14]

                # Lookup type.
                def umls_type_to_biolink_type(umls_tui):
                    biolink_type = biolink_toolkit.get_element_by_mapping(f'STY:{umls_tui}', most_specific=True, formatted=True, mixin=True)
                    if biolink_type is None:
                        logging.debug(f"No Biolink type found for UMLS TUI {umls_tui}")
                    return biolink_type

                umls_type_results = types_by_id.get(umls_id, {'biolink:NamedThing': {'Named thing'}})
                biolink_types = set(list(map(umls_type_to_biolink_type, umls_type_results.keys())))

                # How to deal with multiple Biolink types? We currently only have the following multiple
                # types, so we can resolve these manually:
                biolink_types_as_set = set(map(lambda t: "(None)" if t is None else t, list(biolink_types)))
                biolink_types_as_str = '|'.join(sorted(list(biolink_types_as_set)))

                if None in biolink_types:
                    # One of the TUIs couldn't be converted; let's delete all of them so that we can report this.
                    biolink_types = list()

                # Some Biolink multiple types we handle manually.
                if biolink_types_as_set == {DEVICE, DRUG}:
                    biolink_types = [DRUG]
                elif biolink_types_as_set == {DRUG, SMALL_MOLECULE}:
                    biolink_types = [SMALL_MOLECULE]
                elif biolink_types_as_set == {AGENT, PHYSICAL_ENTITY}:
                    biolink_types = [AGENT]
                elif biolink_types_as_set == {PHYSICAL_ENTITY, PUBLICATION}:
                    biolink_types = [PUBLICATION]
                elif biolink_types_as_set == {ACTIVITY, PROCEDURE}:
                    biolink_types = [PROCEDURE]
                elif biolink_types_as_set == {DRUG, FOOD}:
                    biolink_types = [FOOD]

                if len(biolink_types) == 0:
                    logging.debug(f"No UMLS type found for {umls_id}: {umls_type_results} -> {biolink_types}, skipping")
                    reportf.write(f"NO_UMLS_TYPE [{umls_id}]: {umls_type_results} -> {biolink_types}\n")
                    count_no_umls_type += 1
                    continue
                if len(biolink_types) > 1:
                    logging.debug(f"Multiple UMLS types not yet supported for {umls_id}: {umls_type_results} -> {biolink_types}, skipping")
                    reportf.write(f"MULTIPLE_UMLS_TYPES [{umls_id}]\t{biolink_types_as_str}\t{umls_type_results} -> {biolink_types}\n")
                    count_multiple_umls_type += 1
                    continue
                biolink_type = list(biolink_types)[0]
                umls_type_by_id[umls_id] = biolink_type
                preferred_name_by_id[umls_id] = label

                # Write this UMLS term to UMLS.txt as a single-identifier term.
                cluster = {
                    'type': biolink_type,
                    'ic': None,
                    'preferred_name': label,
                    'taxa': [],
                    'identifiers': [{
                        'i': umls_id,
                        'l': label,
                    }]
                }
                compendiumf.write(json.dumps(cluster) + "\n")
                umls_ids_in_this_compendium.add(umls_id)
                logging.debug(f"Writing {cluster} to {compendiumf}")

        logging.info(f"Wrote out {len(umls_ids_in_this_compendium)} UMLS IDs into the leftover UMLS compendium.")
        reportf.write(f"Wrote out {len(umls_ids_in_this_compendium)} UMLS IDs into the leftover UMLS compendium.\n")

        logging.info(f"Found {count_no_umls_type} UMLS IDs without UMLS types and {count_multiple_umls_type} UMLS IDs with multiple UMLS types.")
        reportf.write(f"Found {count_no_umls_type} UMLS IDs without UMLS types and {count_multiple_umls_type} UMLS IDs with multiple UMLS types.\n")

        # Collected synonyms for all IDs in this compendium.
        synonyms_by_id = dict()
        with open(synonyms, 'r') as synonymsf:
            for line in synonymsf:
                id, relation, synonym = line.rstrip().split('\t')
                if id in umls_ids_in_this_compendium:
                    # Add this synonym to the set of synonyms for this identifier.
                    if id not in synonyms_by_id:
                        synonyms_by_id[id] = set()
                    synonyms_by_id[id].add(synonym)

                    # We don't record the synonym relation (https://github.com/TranslatorSRI/Babel/pull/113#issuecomment-1516450124),
                    # so we don't need to write that out now.

        logging.info(f"Collected synonyms for {len(synonyms_by_id)} UMLS IDs into the leftover UMLS synonyms file.")
        reportf.write(f"Collected synonyms for {len(synonyms_by_id)} UMLS IDs into the leftover UMLS synonyms file.\n")

        # Write out synonyms to synonym file.
        node_factory = NodeFactory(umls_labels_filename, biolink_version)
        count_synonym_objs = 0
        with jsonlines.open(umls_synonyms, 'w') as umls_synonymsf:
            for id in synonyms_by_id:
                synonyms_list = list(sorted(list(synonyms_by_id[id]), key=lambda syn:len(syn)))

                document = {
                    "curie": id,
                    "names": synonyms_list,
                    "clique_identifier_count": 1,
                    "taxa": [],
                    "types": [ t[8:] for t in node_factory.get_ancestors(umls_type_by_id[id])]
                }

                if id in preferred_name_by_id:
                    document["preferred_name"] = preferred_name_by_id[id]
                else:
                    document["preferred_name"] = None

                # We previously used the shortest length of a name as a proxy for how good a match it is, i.e. given
                # two concepts that both have the word "acetaminophen" in them, we assume that the shorter one is the
                # more interesting one for users. I'm not sure if there's a better way to do that -- for instance,
                # could we consider the information content values? -- but in the interests of getting something
                # working quickly, this code restores that previous method.

                # Since synonyms_list is sorted,
                if len(synonyms_list) == 0:
                    document["shortest_name_length"] = 0
                else:
                    document["shortest_name_length"] = len(synonyms_list[0])

                umls_synonymsf.write(document)
                count_synonym_objs += 1

        logging.info(f"Wrote out {count_synonym_objs} synonym objects into the leftover UMLS synonyms file.")
        reportf.write(f"Wrote out {count_synonym_objs} synonym objects into the leftover UMLS synonyms file.\n")

    logging.info("Complete")<|MERGE_RESOLUTION|>--- conflicted
+++ resolved
@@ -3,11 +3,6 @@
 import jsonlines
 from pathlib import Path
 
-<<<<<<< HEAD
-from bmt import Toolkit
-
-=======
->>>>>>> 8908a6f8
 from src.node import NodeFactory
 from src.util import get_biolink_model_toolkit
 from src.datahandlers import umls
