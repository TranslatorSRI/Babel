import logging
import os
from collections import defaultdict
from os.path import dirname

import jsonlines
import requests
import ast
import gzip
<<<<<<< HEAD
=======

import yaml
>>>>>>> 391fea7a

from src.properties import Property, HAS_ADDITIONAL_ID
from src.metadata.provenance import write_concord_metadata, write_combined_metadata
from src.ubergraph import UberGraph
from src.prefixes import MESH, CHEBI, UNII, DRUGBANK, INCHIKEY, PUBCHEMCOMPOUND,GTOPDB, KEGGCOMPOUND, DRUGCENTRAL, CHEMBLCOMPOUND, UMLS, RXCUI
from src.categories import MOLECULAR_MIXTURE, SMALL_MOLECULE, CHEMICAL_ENTITY, POLYPEPTIDE, COMPLEX_MOLECULAR_MIXTURE, CHEMICAL_MIXTURE, DRUG
from src.sdfreader import read_sdf

from src.datahandlers.unichem import data_sources as unichem_data_sources
from src.babel_utils import write_compendium, glom, get_prefixes, read_identifier_file, remove_overused_xrefs

import src.datahandlers.mesh as mesh
import src.datahandlers.umls as umls
from src.util import Text


def get_type_from_smiles(smiles):
    if '.' in smiles:
        return MOLECULAR_MIXTURE
    else:
        return SMALL_MOLECULE

def write_umls_ids(mrsty, outfile):
    groups = ['A1.4.1.1.1.1', #antibiotic
              'A1.4.1.1.3.2', # Hormone
              'A1.4.1.1.3.4',# Vitamin
              'A1.4.1.1.3.5',# Immunologic Factor
              'A1.4.1.1.4',# Indicator, Reagent, or Diagnostic Aid
              'A1.4.1.2',# Chemical Viewed Structurally
              'A1.4.1.2.1',# Organic Chemical
              'A1.4.1.2.1.5',# Nucleic Acid, Nucleoside, or Nucleotide
              'A1.4.1.2.2',# Inorganic Chemical
              'A1.4.1.2.3',# Element, Ion, or Isotope
              'A1.3.3' #Clinical Drug
             ]
    #Leaving out these ones:
    exclude_umls_sty_trees = {
        'A1.4.1.1.3.6',     # Receptor
        'A1.4.1.1.3.3',     # Enzyme
        'A1.4.1.2.1.7',     # Amino Acid, Peptide, or Protein
    }
    umlsmap = {a:CHEMICAL_ENTITY for a in groups}
    umlsmap["A1.3.3"] = DRUG
    umls.write_umls_ids(mrsty, umlsmap, outfile, blocklist_umls_semantic_type_tree=exclude_umls_sty_trees)

def write_rxnorm_ids(infile, outfile):
    groups = ['A1.4.1.1.1.1', #antibiotic
              'A1.4.1.1.3.2', # Hormone
              'A1.4.1.1.3.3',# Enzyme
              'A1.4.1.1.3.4',# Vitamin
              'A1.4.1.1.3.5',# Immunologic Factor
              'A1.4.1.1.4',# Indicator, Reagent, or Diagnostic Aid
              'A1.4.1.2',# Chemical Viewed Structurally
              'A1.4.1.2.1',# Organic Chemical
              'A1.4.1.2.1.5',# Nucleic Acid, Nucleoside, or Nucleotide
              'A1.4.1.2.2',# Inorganic Chemical
              'A1.4.1.2.3', # Element, Ion, or Isotope
              "A1.4", # Substance
              "A1.3.3",  # Clinical Drug
              "A1.4.1.1.1", #Pharmacologic Substance
             ]
    #Leaving out these ones:
    filter_types=['A1.4.1.1.3.6', # Receptor
                  'A1.4.1.2.1.7'] #Amino Acid, Peptide, or Protein
    umlsmap = {a:CHEMICAL_ENTITY for a in groups}
    umlsmap ["A1.3.3"] = DRUG
    umlsmap ["A1.4.1.1.1"] = DRUG
    umls.write_rxnorm_ids(umlsmap, filter_types, infile, outfile, prefix=RXCUI, styfile="RXNSTY.RRF")

def build_chemical_umls_relationships(mrconso, idfile,outfile, metadata_yaml):
    umls.build_sets(mrconso, idfile, outfile, {'MSH': MESH,  'DRUGBANK': DRUGBANK, 'RXNORM': RXCUI }, provenance_metadata_yaml=metadata_yaml)

def build_chemical_rxnorm_relationships(conso, idfile, outfile, metadata_yaml):
    umls.build_sets(conso, idfile, outfile, {'MSH': MESH,  'DRUGBANK': DRUGBANK}, cui_prefix=RXCUI, provenance_metadata_yaml=metadata_yaml)

def write_pubchem_ids(labelfile,smilesfile,outfile):
    #Trying to be memory efficient here.  We could just ingest the whole smilesfile which would make this code easier
    # but since they're already sorted, let's give it a shot
    with open(labelfile,'r') as inlabels, gzip.open(smilesfile, 'rt', encoding='utf-8') as insmiles, open(outfile,'w') as outf:
        sn = -1
        flag_file_ended = False
        for labelline in inlabels:
            x = labelline.split('\t')[0]
            pn = int(x.split(':')[-1])
            while not flag_file_ended and sn < pn:
                line = insmiles.readline()
                if line == '':
                    # Get this: a blank line in readline() means that we've reached the end-of-file.
                    # (A '\n' would indicate that we've just read a blank line.)
                    flag_file_ended = True
                    break
                smiline = line.strip().split('\t')
                if len(smiline) != 2:
                    raise RuntimeError(f"Could not parse line from {smilesfile}: '{line}'")
                sn = int(smiline[0])

            if sn == pn:
                #We have a smiles for this id
                stype = get_type_from_smiles(smiline[1])
                outf.write(f'{x}\t{stype}\n')
            else:
                #sn > pn, we went past it.  No smiles for that
                print('no smiles:',x,pn,sn)
                outf.write(f'{x}\t{CHEMICAL_ENTITY}\n')


def write_mesh_ids(outfile):
    #Get the D tree,
    # D01	Inorganic Chemicals
    # D02	Organic Chemicals
    # D03	Heterocyclic Compounds
    # D04	Polycyclic Compounds
    # D05	Macromolecular Substances  NO
    # D06	Hormones, Hormone Substitutes, and Hormone Antagonists
    # D08	Enzymes and Coenzymes  NO, include with ... Activities?
    # D09	Carbohydrates
    # D10	Lipids
    # D12	Amino Acids, Peptides, and Proteins
    # D12.125 AA yes
    # D12.644 Peptides yes
    # D12.776 proteins  NO
    # D13	Nucleic Acids, Nucleotides, and Nucleosides
    # D20	Complex Mixtures
    # D23	Biological Factors
    # D25	Biomedical and Dental Materials
    # D26	Pharmaceutical Preparations
    # D27	Chemical Actions and Uses NO
    meshmap = { f'D{str(i).zfill(2)}': CHEMICAL_ENTITY for i in range(1, 27)}
    meshmap['D05'] = 'EXCLUDE'
    meshmap['D08'] = 'EXCLUDE'
    meshmap['D12.776'] = 'EXCLUDE'
    meshmap['D12.125'] = POLYPEPTIDE
    meshmap['D12.644'] = POLYPEPTIDE
    meshmap['D13'] = POLYPEPTIDE
    meshmap['D20'] = COMPLEX_MOLECULAR_MIXTURE
    #Also add anything from SCR_Chemical, if it doesn't have a tree map
    mesh.write_ids(meshmap, outfile, order=['EXCLUDE', POLYPEPTIDE, COMPLEX_MOLECULAR_MIXTURE, CHEMICAL_ENTITY], extra_vocab={'SCR_Chemical':CHEMICAL_ENTITY})

#def write_obo_ids(irisandtypes,outfile,exclude=[]):
#    order = [CHEMICAL_SUBSTANCE]
#    obo.write_obo_ids(irisandtypes, outfile, order, exclude=[])

def write_chebi_ids(outfile):
    #We're not using obo.write_obo_ids here because we need to 1) grab smiles as well and 2) figure out the types
    chemical_entity_id = f'{CHEBI}:24431'
    racimate_id = f'{CHEBI}:60911'
    mixture_id = f'{CHEBI}:60004'
    peptide_id = f'{CHEBI}:16670'
    uber = UberGraph()
    uberres_chems = uber.get_subclasses_and_smiles(chemical_entity_id)
    uberres_racimates = set([x['descendent'] for x in uber.get_subclasses_of(racimate_id)]) #no smiles for this one
    uberres_mixtures = set([x['descendent'] for x in uber.get_subclasses_of(mixture_id)]) #no smiles for this one
    uberres_peptides = set([x['descendent'] for x in uber.get_subclasses_of(peptide_id)]) #no smiles for this one
    with open(outfile, 'w') as idfile:
        for k in uberres_chems:
            desc = k["descendent"]
            if not desc.startswith('CHEBI'):
                continue
            if desc in uberres_racimates:
                ctype = MOLECULAR_MIXTURE
            elif desc in uberres_peptides:
                ctype = POLYPEPTIDE
            elif desc in uberres_mixtures:
                ctype = CHEMICAL_MIXTURE
            elif 'SMILES' in k:
                #Is it a mixture?
                ctype = get_type_from_smiles(k['SMILES'])
            else:
                #What is it?
                ctype = CHEMICAL_ENTITY
            idfile.write(f'{k["descendent"]}\t{ctype}\n')

def write_unii_ids(infile,outfile):
    """UNII contains a bunch of junk like leaves.   We are going to try to clean it a bit to get things
    that are actually chemicals.  In biolink 2.0 we cn revisit exactly what happens here."""
    with open(infile,'r', encoding='windows-1252') as inf, open(outfile,'w') as outf:
        h = inf.readline().strip().split('\t')
        bad_cols = ['NCBI','PLANTS','GRIN','MPNS']
        bad_colnos = [ h.index(bc) for bc in bad_cols ]
        for line in inf:
            x = line.strip().split('\t')

            flag_skip = False
            for bcn in bad_colnos:
                if len(x[bcn]) > 0:
                    #This is a plant or an eye of newt or something
                    flag_skip = True
                    break

            if not flag_skip:
                outf.write(f'{UNII}:{x[0]}\t{CHEMICAL_ENTITY}\n')

def write_drugbank_ids(infile,outfile):
    """We don't have a good drugbank source, so we're going to dig through unichem and get out drugbank ids."""
    #doublecheck so that we know we're getting the right value
    drugbank_id = '2'
    assert unichem_data_sources[drugbank_id] == DRUGBANK
    written = set()
    with open(infile,'r') as inf, open(outfile,'w') as outf:
        header_line = inf.readline()
        assert header_line == "UCI\tSRC_ID\tSRC_COMPOUND_ID\tASSIGNMENT\n", f"Incorrect header line in {infile}: {header_line}"
        for line in inf:
            x = line.rstrip().split('\t')
            if x[1] == drugbank_id:
                if x[2] in written:
                    continue
                dbid = f'{DRUGBANK}:{x[2]}'
                outf.write(f'{dbid}\t{CHEMICAL_ENTITY}\n')
                written.add(x[2])

def write_chemical_ids_from_labels_and_smiles(labelfile,smifile,outfile):
    smiles = {}
    with open(smifile,'r') as inf:
        for line in inf:
            x = line.strip().split('\t')
            smiles[x[0]] = x[1]
    with open(labelfile,'r') as inf, open(outfile,'w') as outf:
        for line in inf:
            hmdbid = line.split('\t')[0]
            if hmdbid in smiles:
                ctype = get_type_from_smiles(smiles[hmdbid])
            else:
                ctype = CHEMICAL_ENTITY
            outf.write(f'{hmdbid}\t{ctype}\n')


def parse_smifile(infile,outfile,smicol,idcol,pref,stripquotes=False):
    idcol_index = None
    smicol_index = None
    with open(infile,'r') as inf, open(outfile,'w') as outf:
        for line in inf:
            if line.startswith('"# GtoPdb Version'):
                # Version line! Skip.
                continue
            if line.startswith('"Ligand ID"'):
                # Header line! Check, then skip.
                header = line.strip().split('\t')
                # print("header: ", header)
                assert header == [
                    '"Ligand ID"', '"Name"', '"Species"', '"Type"', '"Approved"', '"Withdrawn"',
                    '"Labelled"', '"Radioactive"', '"PubChem SID"', '"PubChem CID"', '"UniProt ID"',
                    '"Ensembl ID"', '"ChEMBL ID"', '"Ligand Subunit IDs"', '"Ligand Subunit Name"',
                    '"Ligand Subunit UniProt IDs"', '"Ligand Subunit Ensembl IDs"', '"IUPAC name"',
                    '"INN"', '"Synonyms"', '"SMILES"', '"InChIKey"', '"InChI"', '"GtoImmuPdb"',
                    '"GtoMPdb"', '"Antibacterial"'], f"SMIFile {infile} has a modified header, please update."
                try:
                    idcol_index = header.index(idcol)
                except ValueError as e:
                    logging.error(f"Could not find ID column '{idcol}' in header {header} for {infile}")
                    exit(1)
                try:
                    smicol_index = header.index(smicol)
                except ValueError as e:
                    logging.error(f"Could not find SMILES column '{smicol}' in header {header} for {infile}")
                    exit(1)
                continue
            x = line.split('\t')
            if stripquotes:
                x = [ xi[1:-1] for xi in x ]
            if idcol_index is None:
                logging.error(f"Could not find ID column '{idcol}' in {infile}")
                exit(1)
            if smicol_index is None:
                logging.error(f"Could not find SMILES column '{smicol}' in {infile}")
                exit(1)
            smi = x[smicol_index]
            dcid = f'{pref}:{x[idcol_index]}'
            ctype = get_type_from_smiles(smi)
            outf.write(f'{dcid}\t{ctype}\n')

def write_drugcentral_ids(infile,outfile):
    smicol = 1
    idcol = 0
    with open(infile,'r') as inf, open(outfile,'w') as outf:
        for line in inf:
            x = line.strip().split('\t')
            if x[smicol] == 'None':
                outf.write(f'{x[idcol]}\t{CHEMICAL_ENTITY}\n')
            else:
                outf.write(f'{x[idcol]}\t{get_type_from_smiles(x[smicol])}\n')


def write_gtopdb_ids(infile,outfile):
    parse_smifile(infile,outfile,'"SMILES"','"Ligand ID"',GTOPDB,stripquotes=True)

def write_unichem_concords(structfile,reffile,outdir):
    inchikeys = read_inchikeys(structfile)
    concfiles = {}
    for num,name in unichem_data_sources.items():
        concname = f'{outdir}/UNICHEM_{name}'
        print(concname)
        concfiles[num] = open(concname,'w')
    with open(reffile,'rt') as inf:
        header_line = inf.readline()
        assert header_line == "UCI\tSRC_ID\tSRC_COMPOUND_ID\tASSIGNMENT\n", f"Incorrect header line in {reffile}: {header_line}"
        for line in inf:
            x = line.rstrip().split('\t')
            outf = concfiles[x[1]]
            assert x[3] == '1'  # Only '1' (current) assignments should be in this file
                                # (see https://chembl.gitbook.io/unichem/definitions/what-is-an-assignment).
            outf.write(f'{unichem_data_sources[x[1]]}:{x[2]}\toio:equivalent\t{inchikeys[x[0]]}\n')
    for outf in concfiles.values():
        outf.close()

def read_inchikeys(struct_file):
    #struct header [0'uci', 1'standardinchi', 2'standardinchikey'],
    inchikeys = {}
    with gzip.open(struct_file, 'rt') as inf:
        header_line = inf.readline()
        assert header_line == "UCI\tSTANDARDINCHI\tSTANDARDINCHIKEY\n", f"Unexpected header line in {struct_file}: {header_line}"
        for sline in inf:
            line = sline.rstrip().split('\t')
            if len(line) == 0:
                continue
            uci = line[0]
            inchikeys[uci] = f'{INCHIKEY}:{line[2]}'
    return inchikeys

def combine_unichem(concordances,output):
    PREFIXES_TO_REMOVE_OVERUSED_XREFS = [UNII, KEGGCOMPOUND, DRUGCENTRAL]

    dicts = {}
    for infile in concordances:
        print(infile)
        print('loading',infile)
        pairs = []

        # We will want to only remove overused xrefs for specific prefixes.
        # UniChem files should only have a single prefix in the first column,
        # but out of paranoia we'll double-check that.
        prefixes_in_file = set()

        with open(infile,'r') as inf:
            for line in inf:
                x = line.strip().split('\t')
                pairs.append( ([x[0], x[2]]) )
                # Get the prefix from the first row to determine if we need to remove overused xrefs
                prefixes_in_file.add(Text.get_prefix(x[0]))

        # Was there more than one prefix in the first column?
        if len(prefixes_in_file) != 1:
            raise RuntimeError(f"More than one prefix found in {infile}: {prefixes_in_file}. All UNICHEM files should have only one prefix.")
        prefix_to_check = prefixes_in_file.pop()

        # Only remove overused xrefs for specific prefixes
        newpairs = pairs
        if prefix_to_check in PREFIXES_TO_REMOVE_OVERUSED_XREFS:
            newpairs = remove_overused_xrefs(pairs)
        setpairs = [ set(x) for x in newpairs ]
        glom(dicts, setpairs, unique_prefixes=[INCHIKEY])
    chem_sets = set([frozenset(x) for x in dicts.values()])
    with jsonlines.open(output, mode='w') as writer:
        for chemset in chem_sets:
            writer.write(list(chemset))

def read_partial_unichem(unichem_partial):
    chem_sets = {}
    with jsonlines.open(unichem_partial) as reader:
        for chemlist in reader:
            chemset = set(chemlist)
            for element in chemset:
                chem_sets[element] = chemset
    return chem_sets

def is_cas(thing):
    #The last digit in a CAS is a checksum. We could use, but are not atm.
    x = thing.split('-')
    if len(x) != 3:
        return False
    if len(x[-1]) != 1:
        return False
    for xi in x:
        if not xi.isnumeric():
            return False
    return True

def make_pubchem_cas_concord(pubchemsynonyms, outfile, metadata_yaml):
    with open(pubchemsynonyms,'r') as inf, open(outfile,'w') as outf:
        for line in inf:
            x = line.strip().split('\t')
            if is_cas(x[1]):
                outf.write(f'{x[0]}\txref\tCAS:{x[1]}\n')

    write_concord_metadata(
        metadata_yaml,
        name='make_pubchem_cas_concord()',
        description='make_pubchem_cas_concord() creates xrefs from PUBCHEM identifiers in the PubChem synonyms file ' +
                    f'({pubchemsynonyms}) to Chemical Abstracts Service (CAS) identifiers.',
        concord_filename=outfile,
    )

def make_pubchem_mesh_concord(pubcheminput,meshlabels,outfile, metadata_yaml):
    mesh_label_to_id={}
    #Meshlabels has all kinds of stuff. e.g. these are both in there:
    #MESH:D014867    Water
    #MESH:M0022883   Water
    #but we only want the ones that are MESH:D... or MESH:C....
    with open(meshlabels,'r') as inf:
        for line in inf:
            x = line.strip().split('\t')
            if x[0].split(':')[-1][0] in ['C','D']:
                mesh_label_to_id[x[1]] = x[0]
    #The pubchem - mesh pairs are supposed to be ordered in this file such that the
    # first mapping is the 'best' i.e. the one most frequently reported.
    # We will only use the first one
    used_pubchem = set()
    with open(pubcheminput, 'r') as inf, open(outfile,'w') as outf:
        for line in inf:
            x = line.strip().split('\t') # x[0] = puchemid (no prefix), x[1] = mesh label
            if x[0] in used_pubchem:
                continue
            try:
                mesh_id = mesh_label_to_id[x[1]]
            except:
                print(f'no mesh for label {x[1]}')
                continue
            outf.write(f'{PUBCHEMCOMPOUND}:{x[0]}\txref\t{mesh_id}\n')
            used_pubchem.add(x[0])

    write_concord_metadata(
        metadata_yaml,
        name='make_pubchem_mesh_concord()',
        description=f'make_pubchem_mesh_concord() loads MeSH labels from {meshlabels}, then creates xrefs from PubChem ' +
                   f'identifiers in the PubChem input file ({pubcheminput}) to those MeSH identifiers using the labels as keys.',
        concord_filename=outfile,
    )

def build_drugcentral_relations(infile,outfile, metadata_yaml):
    prefixmap = { 'CHEBI': CHEBI,
                  'ChEMBL_ID': CHEMBLCOMPOUND,
                  'DRUGBANK_ID': DRUGBANK,
                  'IUPHAR_LIGAND_ID': GTOPDB,
                  'MESH_DESCRIPTOR_UI': MESH,
                  'PUBCHEM_CID': PUBCHEMCOMPOUND,
                  'UMLSCUI': UMLS,
                  'UNII': UNII}
    external_id_col = 1
    external_ns_col = 2
    drugcentral_id_col = 3
    with open(infile,'r') as inf, open(outfile,'w') as outf:
        for line in inf:
            parts = line.strip().split('\t')
            #print(parts)
            if len(parts) < 4:
                continue
            external_ns = parts[external_ns_col]
            if external_ns not in prefixmap:
                continue
            #print('ok')
            outf.write(f'{DRUGCENTRAL}:{parts[drugcentral_id_col]}\txref\t{prefixmap[external_ns]}:{parts[external_id_col]}\n')

    write_concord_metadata(
        metadata_yaml,
        name='build_drugcentral_relations()',
        description=f'Build xrefs from DrugCentral ({infile}) to {DRUGCENTRAL} using the prefix map {prefixmap}.',
        concord_filename=outfile,
    )

def make_gtopdb_relations(infile,outfile, metadata_yaml):
    with open(infile,'r') as inf, open(outfile,'w') as outf:
        h = inf.readline()
        # We might have a header/version line. If so, skip to the next line.
        if h.startswith('"# GtoPdb Version'):
            h = inf.readline()
        h = h.strip().split('\t')
        gid_index = h.index('"Ligand ID"')
        inchi_index = h.index('"InChIKey"')
        for line in inf:
            x = line.strip().split('\t')
            if x[inchi_index] == '""':
                continue
            gid = f'{GTOPDB}:{x[gid_index][1:-1]}'
            inchi = f'{INCHIKEY}:{x[inchi_index][1:-1]}'
            outf.write(f'{gid}\txref\t{inchi}\n')

    write_concord_metadata(
        metadata_yaml,
        name='make_gtopdb_relations()',
        description=f'Transform Ligand ID/InChIKey mappings from {infile} into a concord.',
        concord_filename=outfile,
    )

def make_chebi_relations(sdf,dbx,outfile,propfile_gz,metadata_yaml):
    """CHEBI contains relations both about chemicals with and without inchikeys.  You might think that because
    everything is based on unichem, we could avoid the with structures part, but history has shown that we lose
    links in that case, so we will use both the structured and unstructured chemical entries."""
    #THE SDF and XREF stuff are handled in the same function because knowing what we found in the SDF impacts
    # what we want to get out of the xrefs. But the function is quite unwieldy
    #READ SDF
    ikeys = { x:x for x in ['chebiname', 'chebiid', 'secondarychebiid','inchikey','smiles', 'keggcompounddatabaselinks', 'pubchemdatabaselinks'] }
    chebi_sdf_dat = read_sdf(sdf,ikeys)
    #CHEBIs in the sdf by definition have structure (the sdf is a structure file)
    structured_chebi = set(chebi_sdf_dat.keys())
    #READ xrefs
    with open(dbx,'r') as inf:
        dbxdata = inf.read()
    kk = 'keggcompounddatabaselinks'
    pk = 'pubchemdatabaselinks'
    secondary_chebi_id = 'secondarychebiid'

    # What if we don't have a propfile directory?
    os.makedirs(dirname(propfile_gz), exist_ok=True)

    with open(outfile,'w') as outf, gzip.open(propfile_gz, 'wt') as propf:
        #Write SDF structured things
        for cid,props in chebi_sdf_dat.items():
            if secondary_chebi_id in props:
                secondary_ids = props[secondary_chebi_id]
                for secondary_id in secondary_ids:
                    propf.write(Property(
                        curie = cid,
                        predicate = HAS_ADDITIONAL_ID,
                        value = secondary_id,
                        sources = [f'Listed as a CHEBI secondary ID in the ChEBI SDF file ({sdf})']
                    ).to_json_line())
            if kk in props:
                outf.write(f'{cid}\txref\t{KEGGCOMPOUND}:{props[kk]}\n')
            if pk in props:
                #Apparently there's a lot of structure here?
                database_links = props[pk]
                # To simulate previous behavior, I'll concatenate previous values together.
                v = "".join(database_links)
                parts = v.split('SID: ')
                for p in parts:
                    if 'CID' in p:
                        mapped = True
                        x = p.split('CID: ')[1]
                        outf.write(f'{cid}\txref\t{PUBCHEMCOMPOUND}:{x}\n')
        #DO THE xref stuff
        lines = dbxdata.split('\n')
        for line in lines[1:]:
            x = line.strip().split('\t')
            if len(x) < 4:
                continue
            cid = f'{CHEBI}:{x[1]}'
            if cid in structured_chebi:
                continue
            if x[3] == 'KEGG COMPOUND accession':
                outf.write(f'{cid}\txref\t{KEGGCOMPOUND}:{x[4]}\n')
            if x[3] == 'Pubchem accession':
                outf.write(f'{cid}\txref\t{PUBCHEMCOMPOUND}:{x[4]}\n')

    write_concord_metadata(
        metadata_yaml,
        name='make_chebi_relations()',
        description=f'make_chebi_relations() creates xrefs from the ChEBI database ({sdf}) to {PUBCHEMCOMPOUND} and {KEGGCOMPOUND}.',
        concord_filename=outfile,
    )


def get_mesh_relationships(mesh_id_file,cas_out, unii_out, cas_metadata, unii_metadata):
    meshes = set()
    with open(mesh_id_file,'r') as inf:
        for line in inf:
            x = line.split('\t')
            meshes.add(x[0])
    regis = mesh.pull_mesh_registry()
    with open(cas_out,'w') as casout, open(unii_out,'w') as uniiout:
        for meshid,reg in regis:
            if meshid not in meshes:
                continue
            if reg.startswith('EC'):
                continue
            if reg.startswith('txid'):
                #is a taxon
                continue
            if is_cas(reg):
                casout.write(f'{meshid}\txref\tCAS:{reg}\n')
            else:
                #is a unii?
                uniiout.write(f'{meshid}\txref\tUNII:{reg}\n')

    write_concord_metadata(
        cas_metadata,
        name='get_mesh_relationships()',
        sources=[{
            'type': 'MeSH Registry',
            'name': 'MeSH Registry',
        }],
        description=f'get_mesh_relationships() iterates through the MeSH registry, filters it to the MeSH IDs '
                    f'in {mesh_id_file}, then writes out CAS mappings to {cas_out}',
        concord_filename=cas_out,
    )

    write_concord_metadata(
        unii_metadata,
        name='get_mesh_relationships()',
        sources=[{
            'type': 'MeSH Registry',
            'name': 'MeSH Registry',
        }],
        description=f'get_mesh_relationships() iterates through the MeSH registry, filters it to the MeSH IDs '
                    f'in {mesh_id_file}, then writes out non-CAS mappings (i.e. UNII mappings) to {unii_out}',
        concord_filename=unii_out,
    )

def get_wikipedia_relationships(outfile, metadata_yaml):
    url = 'https://query.wikidata.org/sparql?format=json&query=SELECT ?chebi ?mesh WHERE { ?compound wdt:P683 ?chebi . ?compound wdt:P486 ?mesh. }'
    results = requests.get(url).json()
    pairs = [(f'{MESH}:{r["mesh"]["value"]}', f'{CHEBI}:{r["chebi"]["value"]}')
             for r in results['results']['bindings']
             if not r['mesh']['value'].startswith('M')]
    #Wikidata is great, except when it sucks.   One thing it likes to do is to
    # have multiple CHEBIs for a concept, say ignoring stereochemistry or
    # the like.  No good.   It's easy enough to filter these out, but then
    # we wouldn't have the mesh associated with anything. A spot check makes it seem like
    # cases of this type usually also have a UNII.  So we can perhaps remove ugly pairs without
    # a problem. We leave them in at this point, and they will get filtered out on reading
    with open(outfile,'w') as outf:
        m2c = defaultdict(list)
        for m,c in pairs:
            outf.write(f'{m}\txref\t{c}\n')

    write_concord_metadata(
        metadata_yaml,
        name="get_wikipedia_relationships()",
        sources=[{
            'type': 'Wikidata',
            'name': 'Wikidata SPARQL query',
        }],
        description='Wikidata SPARQL query to find Wikidata entities with both CHEBI and MESH IDs, and build a concordance between them.',
        concord_filename=outfile,
    )

def build_untyped_compendia(concordances, identifiers,unichem_partial, untyped_concord, type_file, metadata_yaml, input_metadata_yamls):
    """:concordances: a list of files from which to read relationships
       :identifiers: a list of files from which to read identifiers and optional categories"""
    dicts = read_partial_unichem(unichem_partial)
    types = {}
    for ifile in identifiers:
        print(ifile)
        new_identifiers,new_types = read_identifier_file(ifile)
        glom(dicts, new_identifiers, unique_prefixes=[INCHIKEY])
        types.update(new_types)
    for infile in concordances:
        print(infile)
        print('loading',infile)
        pairs = []
        with open(infile,'r') as inf:
            for line in inf:
                x = line.strip().split('\t')
                pairs.append( ([x[0], x[2]]) )
        p = False
        if DRUGCENTRAL in [ n.split(':')[0] for n in pairs[0] ]:
            p = True
            i = 'DrugCentral:4970'
        if p:
            print('before filtering:')
            for pair in pairs:
                if i in pair:
                    print(pair)
        newpairs = remove_overused_xrefs(pairs)
        setpairs = [ set(x) for x in newpairs ]
        if p:
            print('after filtering:')
            for pair in newpairs:
                if i in pair:
                    print(pair)
        glom(dicts, setpairs, unique_prefixes=[INCHIKEY])
        if p:
            print('after glomming:')
            print(dicts[i])
    with open(type_file,'w') as outf:
        for x,y in types.items():
            outf.write(f'{x}\t{y}\n')
    untyped_sets = set([frozenset(x) for x in dicts.values()])
    with open(untyped_concord, 'w') as outf:
        for s in untyped_sets:
            outf.write(f'{set(s)}\n')

    # Build the metadata file by combining the input metadata_yamls.
    write_combined_metadata(
        filename=metadata_yaml,
        typ='untyped_compendium',
        name='chemicals.build_untyped_compendia()',
        description=f'Generate an untyped compendium from concordances {concordances}, identifiers {identifiers}, " +'
                    f'unichem_partial {unichem_partial}, untyped_concord {untyped_concord}, and type file {type_file}.',
        # sources=None, url='', counts=None,
        combined_from_filenames=input_metadata_yamls,
    )

def build_compendia(type_file, untyped_compendia_file, properties_jsonl_gz_files, metadata_yamls, icrdf_filename):
    types = {}
    with open(type_file,'r') as inf:
        for line in inf:
            x = line.strip().split('\t')
            types[x[0]] = x[1]
    untyped_sets = set()
    with open(untyped_compendia_file,'r') as inf:
        for line in inf:
            s = ast.literal_eval(line.strip())
            untyped_sets.add(frozenset(s))
    typed_sets = create_typed_sets(untyped_sets, types)
    for biotype, sets in typed_sets.items():
        baretype = biotype.split(':')[-1]
        if biotype == DRUG:
            write_compendium(metadata_yamls, sets, f'{baretype}.txt', biotype, {}, extra_prefixes=[MESH,UNII], icrdf_filename=icrdf_filename, properties_jsonl_gz_files=properties_jsonl_gz_files)
        else:
            write_compendium(metadata_yamls, sets, f'{baretype}.txt', biotype, {}, extra_prefixes=[RXCUI], icrdf_filename=icrdf_filename, properties_jsonl_gz_files=properties_jsonl_gz_files)

def create_typed_sets(eqsets, types):
    """
    Given a set of sets of equivalent identifiers, we want to type each one into
    being a subclass of ChemicalEntity.

    :param eqsets: A list of lists of identifiers (should NOT be a list of LabeledIDs, but a list of strings).
    :param types: A dictionary of known types for each identifier. (Some identifiers don't have known types.)
    """
    order = [DRUG, MOLECULAR_MIXTURE, SMALL_MOLECULE, POLYPEPTIDE, COMPLEX_MOLECULAR_MIXTURE, CHEMICAL_MIXTURE, CHEMICAL_ENTITY]
    typed_sets = defaultdict(set)
    # logging.warning(f"create_typed_sets: eqsets={eqsets}, types=...")
    for equivalent_ids in eqsets:
        # logging.warning(f"Processing equivalent_ids={equivalent_ids}.")
        # prefixes = set([ Text.get_curie(x) for x in equivalent_ids])
        prefixes = get_prefixes(equivalent_ids)
        found = False
        for prefix in [PUBCHEMCOMPOUND]:
            if prefix in prefixes and not found:
                #I only want to accept the type if all pubchems agree on it.
                pctypes = set()
                for x in prefixes[prefix]:
                    if x in types:
                        pctypes.add(types[x])
                    else:
                        # logging.warning(f"No type found for {x}, skipping.")
                        pass

                if len(pctypes) == 1:
                    typed_sets[list(pctypes)[0]].add(equivalent_ids)
                    found = True
                elif pctypes == {'biolink:SmallMolecule', 'biolink:MolecularMixture'}:
                    # This is a common case (8,178 cases in 2022oct13) which occurs in cases where the InChI for
                    # e.g. water (SMILES: O) and hydron;hydroxide ([H+].[OH-]) are identical, causing them to be
                    # merged. (They may also be merged if we combine two identifiers into a single clique that is
                    # linked to two PubChem entries.)
                    #
                    # The comprehensive solution would be to use SMILES or molecular formula or per-database
                    # type information to split these cliques. Instead, as a temporary solution, we will split
                    # everything we're _sure_ is a biolink:MolecularMixture into a separate clique, and leave all
                    # the other identifiers as a biolink:SmallMolecule.
                    #
                    # First reported in https://github.com/TranslatorSRI/Babel/issues/83
                    molecular_mixture_ids = set()
                    all_other_ids = set()
                    for eq_id in equivalent_ids:
                        if eq_id in types and types[eq_id] == 'biolink:MolecularMixture':
                            molecular_mixture_ids.add(eq_id)
                        else:
                            all_other_ids.add(eq_id)

                    logging.info(
                        f"Found a clique that that contains PUBCHEM types " +
                        "({'biolink:SmallMolecule', 'biolink:MolecularMixture'}). This clique will be split " +
                        f"into a biolink:MolecularMixture ({molecular_mixture_ids}) and " +
                        f"a biolink:SmallMolecule ({all_other_ids})"
                    )
                    typed_sets['biolink:MolecularMixture'].add(frozenset(molecular_mixture_ids))
                    typed_sets['biolink:SmallMolecule'].add(frozenset(all_other_ids))
                    found = True
                else:
                    logging.warning(f"An unexpected number of PUBCHEM types found for {equivalent_ids} ({len(pctypes)}): {pctypes}")
        if not found:
            typecounts = defaultdict(int)
            for eid in equivalent_ids:
                if eid in types:
                    typecounts[types[eid]] += 1
            if len(typecounts) == 0:
                #print('how did we not get any types?')
                #print(equivalent_ids)
                #One thing that happens is that we can have PUBCHEMs that have been deleted, but are still in UNICHEM
                # then the pubchem doesn't get assigned a type, but still ends up in the compendium
                typed_sets[CHEMICAL_ENTITY].add(equivalent_ids)
            elif len(typecounts) == 1:
                t = list(typecounts.keys())[0]
                typed_sets[t].add(equivalent_ids)
            else:
                # First attempt is majority vote, and after that by most specific
                otypes = [(-c, order.index(t), t) for t, c in typecounts.items()]
                otypes.sort()
                t = otypes[0][2]
                typed_sets[t].add(equivalent_ids)
    return typed_sets
<|MERGE_RESOLUTION|>--- conflicted
+++ resolved
@@ -7,11 +7,8 @@
 import requests
 import ast
 import gzip
-<<<<<<< HEAD
-=======
 
 import yaml
->>>>>>> 391fea7a
 
 from src.properties import Property, HAS_ADDITIONAL_ID
 from src.metadata.provenance import write_concord_metadata, write_combined_metadata
