import itertools
import logging
import os
import pickle
import Levenshtein
from ast import literal_eval

from src.util import LoggingUtil
from babel.babel_utils import pull_via_ftp, dump_dict, ThrottledRequester, make_local_name, StateDB, dump_sets
from src.LabeledID import LabeledID

#logger = LoggingUtil.init_logging(__name__, level=logging.ERROR)

def parse_mesh(data):
    """THERE are two kinds of mesh identifiers that correspond to chemicals.
    1. Anything in the D tree
    2. SCR_Chemicals from the appendices. But we don't want the proteins here (yet?)
    Dig through and find anything like this"""
    chemical_mesh = set()
    unmapped_mesh = set()
    term_to_concept = {}
    concept_to_cas  = {}
    concept_to_unii  = {}
    concept_to_EC  = {}
    concept_to_label = {}
    concept_to_descriptor = {}
    trees = {}
    for line in data.split('\n'):
        if line.startswith('#'):
            continue
        triple = line[:-1].strip().split('\t')
        try:
            s,v,o = triple
        except:
            print(line)
            print( triple )
            continue
        if v == '<http://id.nlm.nih.gov/mesh/vocab#treeNumber>':
            treenum = o.split('/')[-1]
            meshid = s[:-1].split('/')[-1]
            if treenum.startswith('D'):
                chemical_mesh.add(meshid)
            trees[meshid] = treenum
        elif o == '<http://id.nlm.nih.gov/mesh/vocab#SCR_Chemical>':
            meshid = s[:-1].split('/')[-1]
            chemical_mesh.add(meshid)
        elif v == '<http://id.nlm.nih.gov/mesh/vocab#preferredConcept>':
            meshid = s[:-1].split('/')[-1]
            concept = o
            term_to_concept[meshid] = o
        elif v == '<http://id.nlm.nih.gov/mesh/vocab#preferredMappedTo>':
            meshid = s[:-1].split('/')[-1]
            descriptorid = o[:-1].split('/')[-1]
            concept_to_descriptor[meshid] = descriptorid
        elif v == '<http://id.nlm.nih.gov/mesh/vocab#registryNumber>':
            o = o[1:-1] #Strip quotes
            if o == '0':
                continue
            if '-' in o:
                concept_to_cas[s] = o
            elif o.startswith('EC'):
                concept_to_EC[s] = o
            else:
                #txid is a taxon id, not something we want
                if not o.startswith('txid'):
                    concept_to_unii[s] = o
        elif v == '<http://www.w3.org/2000/01/rdf-schema#label>':
            meshid = s[:-1].split('/')[-1]
            concept_to_label[meshid] = o.strip().split('"')[1]
    term_to_cas={}
    term_to_unii={}
    term_to_EC={}
    #Take things out of chemical mesh if they are proteins:
    bads = set()
    for c in chemical_mesh:
        if c in concept_to_descriptor:
            d = concept_to_descriptor[c]
            if d in trees:
                t = trees[d]
                if t.startswith('D12.776'):
                    bads.add(c)
            elif 'Q' not in d:
                print('wtf',d)
    print(f'going to remove {len(bads)} proteins')
    chemical_mesh = chemical_mesh.difference(bads)
    for term,concept in term_to_concept.items():
        if concept in concept_to_cas:
            if term not in chemical_mesh:
                print('why does this have a cas?',term)
            term_to_cas[term] = concept_to_cas[concept]
        elif concept in concept_to_unii:
            if term not in chemical_mesh:
                print('why does this have a unii? Concept:',concept,'Term:',term)
            term_to_unii[term] = concept_to_unii[concept]
        elif concept in concept_to_EC:
            if term not in chemical_mesh:
                print('why does this have an EC?',term)
            term_to_EC[term] = concept_to_EC[concept]
        else:
<<<<<<< HEAD
            print(term,concept,concept in chemical_mesh)
            unmapped_mesh.add(term)
=======
            #print(term,concept,term in chemical_mesh)
            if term in chemical_mesh:
                unmapped_mesh.add(term)
>>>>>>> b9f82e16
    print ( f"Found {len(chemical_mesh)} compounds in mesh")
    print ( f"Found {len(term_to_cas)} compounds with CAS identifiers")
    print ( f"Found {len(term_to_unii)} compounds with UNII identifiers")
    print ( f"Found {len(unmapped_mesh)} compounds with NOTHING")
    print ( f"{len(term_to_cas) + len(term_to_unii) + len(unmapped_mesh)}")
    exit()
    return chemical_mesh, unmapped_mesh, term_to_cas, term_to_unii, term_to_EC,concept_to_label


def chunked(it, size):
    """Wraps an iterable, returning it in chunks of size: size"""
    it = iter(it)
    while True:
        p = tuple(itertools.islice(it, size))
        if not p:
            break
        yield p

def lookup_by_mesh(meshes,apikey,mesh_labels):
    print("Looking up by mesh")
    db = StateDB('meshbymesh')
    term_to_pubs = {}
    moremeshes = []
    for mesh in meshes:
        v = db.get(mesh)
        if v is None:
            moremeshes.append(mesh)
        else:
            term_to_pubs[mesh] = literal_eval(v)
    if apikey is None:
        print('Warning: not using API KEY for eutils, resulting in 3x slowdown')
        delta = 350 #milleseconds
    else:
        delta = 110 #milliseconds
    requester = ThrottledRequester(delta)
    chunksize=10
    backandforth={'C': '67', '67': 'C', 'D': '68', '68': 'D'}
    num = len(meshes)
    done = 0
    for terms in chunked(moremeshes,chunksize):
        url='https://eutils.ncbi.nlm.nih.gov/entrez/eutils/elink.fcgi?&dbfrom=mesh&db=pccompound&retmode=json'
        if apikey is not None:
            url+=f'&api_key={apikey}'
        for term in terms:
            try:
                newterm = f'{backandforth[term[0]]}{term[1:]}'
            except KeyError:
                #Q terms get in here, which are things like "radiotherapy"
                continue
            url+=f'&id={newterm}'
        try:
            #returns a throttled flag also, but we don't need it
            result = requester.get_json(url)
            #result = response.json()
        except Exception as e:
            print('E1')
            print(url)
            print(result)
            print(e)
        if 'linksets' not in result:
            continue
        linksets = result['linksets']
        for ls in linksets:
            cids = None
            if 'linksetdbs' in ls:
                mesh=ls['ids'][0]
                for lsdb in ls['linksetdbs']:
                    if lsdb['linkname'] == 'mesh_pccompound':
                        cids = lsdb['links']
            if cids is not None:
                # 5 or more is probably a group, not a compound
                if len(cids) >= 5:
                    continue
                smesh = str(mesh)
                remesh = f'{backandforth[smesh[0:2]]}{smesh[2:]}'
                if len(cids) == 1:
                    #There's no ambiguity
                    term_to_pubs[remesh] = cids
                    continue
                #originally, we're keeping all the pubchems, but that leads to a mess, because they have
                # different inchis.  We should choose 1.  Mesh is conceptual, though.  Which should we choose?
                # Lets choose the one with the most similar label.
                #if none of them are good, then this just (effectively) picks one randomly
                mesh_label = mesh_labels[remesh]
                best_pubchem = get_best_pubchem(cids,requester,mesh_label)
                if best_pubchem is not None:
                    term_to_pubs[remesh] = [ best_pubchem ]
                #else, we didn't get any labels back...
        done += chunksize
        if done % 1000 == 0:
            print(f' completed {done} / {num}')
    print(f'mesh found {len(term_to_pubs)}')
    return term_to_pubs


def get_best_pubchem(cids, requester,mesh_label):
    pubchem_labels = get_pubchem_labels(cids, requester)
    mind = 9999999
    best = ''
    for label in pubchem_labels:
        d = Levenshtein.distance(mesh_label, label)
        if d < mind:
            mind = d
            best = label
    if best != '':
        #print(f'best match to {mesh_label}: {best} {mind}')
        return pubchem_labels[best]
    return None

def get_pubchem_labels(cids,requester):
    labels = {}
    cidstring = ','.join(cids)
    url=f'https://pubchem.ncbi.nlm.nih.gov/rest/pug/compound/cid/{cidstring}/description/JSON'
    #response,_ = requester.get(url)
    #result = response.json()
    result = requester.get_json(url)
    # result = response.json()
    if 'InformationList' in result:
        if 'Information' in result['InformationList']:
            info = result['InformationList']['Information']
            for entity in info:
                if 'Title' in entity:
                    label = entity['Title']
                    cid = entity['CID']
                    labels[label] = cid
    if len(labels)==0:
        print(url)
        #exit()
    return labels


def lookup_by_cas(term_to_cas,apikey,mesh_labels):
    db = StateDB('meshbycas')
    term_to_pubs = {}
    if apikey is None:
        print('Warning: not using API KEY for eutils, resulting in 3x slowdown')
        delta = 400 #ms
    else:
        delta = 110 #ms
    requester = ThrottledRequester(delta)
    num = len(term_to_cas)
    done = 0
    for term in term_to_cas:
        cached_value = db.get(term)
        if cached_value is not None:
            term_to_pubs[term] = literal_eval(cached_value)
            continue
        cas = term_to_cas[term]
        if cas.startswith('EC'):
            continue
        url = f'https://eutils.ncbi.nlm.nih.gov/entrez/eutils/esearch.fcgi?db=pccompound&term={cas}&retmode=json'
        if apikey is not None:
            url+=f'&api_key={apikey}'
        try:
            result = requester.get_json(url)
        except Exception as e:
            print('E2')
            print(e)
            print(url)
            continue
        mesh_label = mesh_labels[term]
        #Getting rid of EC means that these shouldn't happen any more...
        if 'protein' in mesh_label:
            continue
        if 'OBSOLETE' in mesh_label:
            continue
        try:
            r = result['esearchresult']
            if 'errorlist' in r:
                if 'phrasesnotfound' in r['errorlist']:
                    if cas in r['errorlist']['phrasesnotfound']:
                        continue
            cids = result['esearchresult']['idlist']
            if len(cids) > 1:
                best_pubchem = get_best_pubchem(cids, requester, mesh_label)
                if best_pubchem is not None:
                    term_to_pubs[term] = [best_pubchem]
            elif len(cids) == 1:
                term_to_pubs[term] = cids
                db.put(term,str(cids))
        except Exception as e:
            print("EXCEPTION 3")
            print(e)
            continue
        done += 1
        if done % 1000 == 0:
            print(f' completed {done} / {num}')
    print(f'cas found {len(term_to_pubs)}')
    return term_to_pubs

#this is the input function for the module
def refresh_mesh_pubchem(deep_refresh = True):
    """There are 3 possible ways to map mesh terms
    1. Sometimes the registry term in mesh will be a UNII id.  These are great, unichem can map them to everything else.
    2. Sometimes there is a CAS number. These are ok. It's a good way to get a less ambiguous mapping, but you have to
       use eutils to get at them.  Furthermore: A single CAS will map to multiple PUBCHEM compounds.  This is apparently
       because somebody is not paying attention to stereochemistry.  I'm not sure if it's CAS or PUBCHEM mapping to CAS
       but the upshot is that there is no way to choose which pubchem we want, so we will take all, and that will
       end up glomming together stereo and non-stereo versions  fo the structure. Oh well.
    3. Sometimes the registry term is 0.  Literally.  In this case, the only hope is to call eutils and see what you
       get back.  Here's what NLM support says about what to do with the results:
             Note that most will have multiple matches, but you may only be interested in the
             "one" record that is most appropriate.  In most cases they should be sorted properly,
             but not always (meaning the first ID from PC Compound is likely the one you want).
       Yikes.  I think that there may be a way to poke harder by looking at the mesh label and seeing if it's in the
       synonyms for the pubchem compound?  Looking at some of these, it looks like one way to get multiple pubchem
       cids is that the same mesh will map to different stereoisomers, and also different salt forms (or unsalted).
       The other (worse) thing that can happen is when there is a mesh term that is a higher level term like
       "Calcium Channel Agonists".  Then we get a pile of CIDs back, and none of them really map to the concept, but are
       instances of the concept.  I think that we'll put in a threshold. If we only see a couple or 3, we use them all,
       if we see more than that, we give up.
    4. There's actually another thing that can come back: EC numbers. These are useful, in that they are clean.
       But they're identifiers for enzymes.  Yes, an enzyme is a chemical_substance too, but it's not really what
       we're trying to do here.  Nevertheless, let's hang onto them. We dump them and then if we want to handle
       later we can. There are about 10000 that come back with EC...
       EC:   10000

       Of course, the usefulness of these approaches is inverse with the frequency of their occurence:
       UNII: 14545
       CAS:  60880
       0:    190966"""
    #This is just a way to cache some slow work so you can come back to it dig around without re-running things.
    chemname = make_local_name('chem_mesh.pickle')
    umfname = make_local_name('unmapped.pickle')
    mcfname = make_local_name('meshcas.pickle')
    mufname = make_local_name('meshunii.pickle')
    ecfname = make_local_name('meschec.pickle')
    labelname = make_local_name('meshlabels.pickle')
    if deep_refresh:
        chem_mesh, unmapped_mesh, term_to_cas, term_to_unii, term_to_EC, labels = \
            parse_mesh(pull_via_ftp('ftp.nlm.nih.gov','/online/mesh/rdf', 'mesh.nt.gz',decompress_data=True))
        with open(chemname,'wb') as um:
            pickle.dump(chem_mesh,um)
        with open(umfname,'wb') as um:
            pickle.dump(unmapped_mesh,um)
        with open(mcfname,'wb') as mc:
            pickle.dump(term_to_cas,mc)
        with open(mufname,'wb') as mu:
            pickle.dump(term_to_unii,mu)
        with open(ecfname,'wb') as mec:
            pickle.dump(term_to_EC,mec)
        with open(labelname,'wb') as ml:
            pickle.dump(labels,ml)
    else:
        with open(chemname,'rb') as cm:
            chem_mesh=pickle.load(um)
        with open(umfname,'rb') as um:
            unmapped_mesh=pickle.load(um)
        with  open(mcfname,'rb') as mc:
            term_to_cas=pickle.load(mc)
        with open(mufname,'rb') as mu:
            term_to_unii=pickle.load(mu)
        with open(ecfname,'rb') as mec:
            term_to_EC=pickle.load(mec)
        with open(labelname,'rb') as lf:
            labels=pickle.load(lf)
    #Want to dump all the mesh chemicals, with labels if they have them
    with open(make_local_name('chemical_mesh.txt'),'w') as outf:
        for meshid in chem_mesh:
            outf.write(f'{meshid}\t{labels[meshid]}\n')
    #mesh_to_unii is one of the files read by chemicals.py
    dump_dict(term_to_unii,'mesh_to_unii.txt')
    dump_dict(term_to_EC,'mesh_to_EC.txt')
    #mesh_to_pubchem is one of the files that chemicals.py is looking for.
    api_key = get_api_key()
    print("CAS")
    term_to_pubchem_by_cas = lookup_by_cas(term_to_cas,api_key,labels)
    print("PUBCHEM")
    term_to_pubchem_by_mesh = lookup_by_mesh(unmapped_mesh,api_key,labels)
    print("WRITE")
    term_to_pubchem = {**term_to_pubchem_by_cas, **term_to_pubchem_by_mesh}
    dump_dict(term_to_pubchem,'mesh_to_pubchem.txt')

def get_api_key():
    return os.environ.get('EUTILS_API_KEY',default=None)

if __name__ == '__main__':
    #refresh_mesh_pubchem(deep_refresh = False)
    refresh_mesh_pubchem()<|MERGE_RESOLUTION|>--- conflicted
+++ resolved
@@ -97,14 +97,9 @@
                 print('why does this have an EC?',term)
             term_to_EC[term] = concept_to_EC[concept]
         else:
-<<<<<<< HEAD
-            print(term,concept,concept in chemical_mesh)
-            unmapped_mesh.add(term)
-=======
             #print(term,concept,term in chemical_mesh)
             if term in chemical_mesh:
                 unmapped_mesh.add(term)
->>>>>>> b9f82e16
     print ( f"Found {len(chemical_mesh)} compounds in mesh")
     print ( f"Found {len(term_to_cas)} compounds with CAS identifiers")
     print ( f"Found {len(term_to_unii)} compounds with UNII identifiers")
